--- conflicted
+++ resolved
@@ -1,12 +1,6 @@
 # RmlUi - The HTML/CSS User Interface Library Evolved
 
-<<<<<<< HEAD
 ![RmlUi](https://github.com/mikke89/RmlUiDoc/raw/cc01edd834b003df6c649967bfd552bb0acc3d1e/assets/rmlui.png)
-=======
-[![Build Status][travis-badge]][travis-url]
-
-Documentation at https://barotto.github.io/libRocketDoc/
->>>>>>> f3451050
 
 RmlUi - now with added boosters taking control of the rocket, targeting *your* games and applications.
 
@@ -14,7 +8,6 @@
 
 [![Build Status](https://travis-ci.com/mikke89/RmlUi.svg?branch=master)](https://travis-ci.com/mikke89/RmlUi) [![Build status](https://ci.appveyor.com/api/projects/status/x95oi8mrb001pqhh?svg=true)](https://ci.appveyor.com/project/mikke89/rmlui)
 
-<<<<<<< HEAD
 RmlUi is the C++ user interface package based on the HTML and CSS standards, designed as a complete solution for any project's interface needs. It is a fork of the [libRocket](https://github.com/libRocket/libRocket) project, introducing new features, bug fixes, and performance improvements. 
 
 RmlUi uses the time-tested open standards XHTML1.0 and CSS2.0 while borrowing features from HTML5 and CSS3, and extends them with features suited towards real-time applications. Because of this, you don't have to learn a whole new proprietary technology like other libraries in this space.
@@ -42,10 +35,6 @@
 
 RmlUi introduces several features over the [original libRocket branch](https://github.com/libRocket/libRocket). While the [official RmlUi documentation](https://mikke89.github.io/RmlUiDoc/) is being updated with new documentation, some of the new features are also briefly documented here. Pull requests are welcome for improving the documentation at the [RmlUi documentation repository](https://github.com/mikke89/RmlUiDoc).
 
-A C++17 compiler is required to compile the master branch. For users that need support for older compilers, there is a (less maintained) C++11 version on the cpp11 branch.
-=======
-This fork contains some additional features over the [original libRocket branch](https://github.com/libRocket/libRocket), briefly documented here.
->>>>>>> f3451050
 
 
 ## Transform property
@@ -280,10 +269,3 @@
  LIABILITY, WHETHER IN AN ACTION OF CONTRACT, TORT OR OTHERWISE, ARISING FROM,
  OUT OF OR IN CONNECTION WITH THE SOFTWARE OR THE USE OR OTHER DEALINGS IN
  THE SOFTWARE.
-<<<<<<< HEAD
-=======
-
-
-[travis-badge]: https://travis-ci.com/mikke89/libRocket.svg?branch=cpp11
-[travis-url]: https://travis-ci.com/mikke89/libRocket
->>>>>>> f3451050
