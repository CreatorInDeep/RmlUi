/*
 * This source file is part of RmlUi, the HTML/CSS Interface Middleware
 *
 * For the latest information, see http://github.com/mikke89/RmlUi
 *
 * Copyright (c) 2008-2010 CodePoint Ltd, Shift Technology Ltd
 * Copyright (c) 2019 The RmlUi Team, and contributors
 *
 * Permission is hereby granted, free of charge, to any person obtaining a copy
 * of this software and associated documentation files (the "Software"), to deal
 * in the Software without restriction, including without limitation the rights
 * to use, copy, modify, merge, publish, distribute, sublicense, and/or sell
 * copies of the Software, and to permit persons to whom the Software is
 * furnished to do so, subject to the following conditions:
 *
 * The above copyright notice and this permission notice shall be included in
 * all copies or substantial portions of the Software.
 * 
 * THE SOFTWARE IS PROVIDED "AS IS", WITHOUT WARRANTY OF ANY KIND, EXPRESS OR
 * IMPLIED, INCLUDING BUT NOT LIMITED TO THE WARRANTIES OF MERCHANTABILITY,
 * FITNESS FOR A PARTICULAR PURPOSE AND NONINFRINGEMENT. IN NO EVENT SHALL THE
 * AUTHORS OR COPYRIGHT HOLDERS BE LIABLE FOR ANY CLAIM, DAMAGES OR OTHER
 * LIABILITY, WHETHER IN AN ACTION OF CONTRACT, TORT OR OTHERWISE, ARISING FROM,
 * OUT OF OR IN CONNECTION WITH THE SOFTWARE OR THE USE OR OTHER DEALINGS IN
 * THE SOFTWARE.
 *
 */

#include "../../Include/RmlUi/Controls/ElementForm.h"
#include "../../Include/RmlUi/Core/Dictionary.h"
#include "../../Include/RmlUi/Core/ElementUtilities.h"
#include "../../Include/RmlUi/Controls/ElementFormControl.h"

namespace Rml {
namespace Controls {

// Constructs a new ElementForm. This should not be called directly; use the Factory instead.
ElementForm::ElementForm(const Rml::Core::String& tag) : Core::Element(tag)
{
}

ElementForm::~ElementForm()
{
}

// Submits the form.
void ElementForm::Submit(const Rml::Core::String& name, const Rml::Core::String& submit_value)
{
<<<<<<< HEAD
	Rocket::Core::Dictionary values;
	if (name.empty())
		values["submit"] = submit_value;
=======
	Rml::Core::Dictionary values;
	if (name.Empty())
		values.Set("submit", submit_value);
>>>>>>> 4f13806c
	else
		values[name] = submit_value;

	Core::ElementList form_controls;
	Core::ElementUtilities::GetElementsByTagName(form_controls, this, "input");
	Core::ElementUtilities::GetElementsByTagName(form_controls, this, "textarea");
	Core::ElementUtilities::GetElementsByTagName(form_controls, this, "select");
	Core::ElementUtilities::GetElementsByTagName(form_controls, this, "dataselect");

	for (size_t i = 0; i < form_controls.size(); i++)
	{
		ElementFormControl* control = dynamic_cast< ElementFormControl* >(form_controls[i]);
		if (!control)
			continue;

		// Skip disabled controls.
		if (control->IsDisabled())
			continue;

		// Only process controls that should be submitted.
		if (!control->IsSubmitted())
			continue;

		Rml::Core::String control_name = control->GetName();
		Rml::Core::String control_value = control->GetValue();

		// Skip over unnamed form controls.
		if (control_name.empty())
			continue;

		// If the item already exists, append to it.
<<<<<<< HEAD
		Rocket::Core::Variant* value = GetIf(values, control_name);
=======
		Rml::Core::Variant* value = values.Get(control_name);
>>>>>>> 4f13806c
		if (value != NULL)
			value->Reset(value->Get< Rml::Core::String >() + ", " + control_value);
		else
<<<<<<< HEAD
			values[control_name] = control_value;
=======
			values.Set< Rml::Core::String >(control_name, control_value);					
>>>>>>> 4f13806c
	}

	DispatchEvent(Core::EventId::Submit, values);
}

}
}<|MERGE_RESOLUTION|>--- conflicted
+++ resolved
@@ -46,15 +46,9 @@
 // Submits the form.
 void ElementForm::Submit(const Rml::Core::String& name, const Rml::Core::String& submit_value)
 {
-<<<<<<< HEAD
-	Rocket::Core::Dictionary values;
+	Rml::Core::Dictionary values;
 	if (name.empty())
 		values["submit"] = submit_value;
-=======
-	Rml::Core::Dictionary values;
-	if (name.Empty())
-		values.Set("submit", submit_value);
->>>>>>> 4f13806c
 	else
 		values[name] = submit_value;
 
@@ -86,19 +80,11 @@
 			continue;
 
 		// If the item already exists, append to it.
-<<<<<<< HEAD
-		Rocket::Core::Variant* value = GetIf(values, control_name);
-=======
-		Rml::Core::Variant* value = values.Get(control_name);
->>>>>>> 4f13806c
+		Rml::Core::Variant* value = GetIf(values, control_name);
 		if (value != NULL)
 			value->Reset(value->Get< Rml::Core::String >() + ", " + control_value);
 		else
-<<<<<<< HEAD
 			values[control_name] = control_value;
-=======
-			values.Set< Rml::Core::String >(control_name, control_value);					
->>>>>>> 4f13806c
 	}
 
 	DispatchEvent(Core::EventId::Submit, values);
