/*
 * This source file is part of RmlUi, the HTML/CSS Interface Middleware
 *
 * For the latest information, see http://github.com/mikke89/RmlUi
 *
 * Copyright (c) 2008-2010 CodePoint Ltd, Shift Technology Ltd
 * Copyright (c) 2019 The RmlUi Team, and contributors
 *
 * Permission is hereby granted, free of charge, to any person obtaining a copy
 * of this software and associated documentation files (the "Software"), to deal
 * in the Software without restriction, including without limitation the rights
 * to use, copy, modify, merge, publish, distribute, sublicense, and/or sell
 * copies of the Software, and to permit persons to whom the Software is
 * furnished to do so, subject to the following conditions:
 *
 * The above copyright notice and this permission notice shall be included in
 * all copies or substantial portions of the Software.
 * 
 * THE SOFTWARE IS PROVIDED "AS IS", WITHOUT WARRANTY OF ANY KIND, EXPRESS OR
 * IMPLIED, INCLUDING BUT NOT LIMITED TO THE WARRANTIES OF MERCHANTABILITY,
 * FITNESS FOR A PARTICULAR PURPOSE AND NONINFRINGEMENT. IN NO EVENT SHALL THE
 * AUTHORS OR COPYRIGHT HOLDERS BE LIABLE FOR ANY CLAIM, DAMAGES OR OTHER
 * LIABILITY, WHETHER IN AN ACTION OF CONTRACT, TORT OR OTHERWISE, ARISING FROM,
 * OUT OF OR IN CONNECTION WITH THE SOFTWARE OR THE USE OR OTHER DEALINGS IN
 * THE SOFTWARE.
 *
 */

  
#include "../../Include/RmlUi/Core/Element.h"
#include "../../Include/RmlUi/Core/Context.h"
#include "../../Include/RmlUi/Core/Core.h"
#include "../../Include/RmlUi/Core/DataModel.h"
#include "../../Include/RmlUi/Core/ElementDocument.h"
#include "../../Include/RmlUi/Core/ElementInstancer.h"
#include "../../Include/RmlUi/Core/ElementScroll.h"
#include "../../Include/RmlUi/Core/ElementUtilities.h"
#include "../../Include/RmlUi/Core/Factory.h"
#include "../../Include/RmlUi/Core/Dictionary.h"
#include "../../Include/RmlUi/Core/Profiling.h"
#include "../../Include/RmlUi/Core/PropertyIdSet.h"
#include "../../Include/RmlUi/Core/PropertiesIteratorView.h"
#include "../../Include/RmlUi/Core/PropertyDefinition.h"
#include "../../Include/RmlUi/Core/StyleSheetSpecification.h"
#include "../../Include/RmlUi/Core/TransformPrimitive.h"
#include "../../Include/RmlUi/Core/TransformState.h"
#include "Clock.h"
#include "ComputeProperty.h"
#include "ElementAnimation.h"
#include "ElementBackground.h"
#include "ElementBorder.h"
#include "ElementDefinition.h"
#include "ElementStyle.h"
#include "EventDispatcher.h"
#include "EventSpecification.h"
#include "ElementDecoration.h"
#include "LayoutEngine.h"
#include "PluginRegistry.h"
#include "PropertiesIterator.h"
#include "Pool.h"
#include "StyleSheetParser.h"
#include "XMLParseTools.h"
#include <algorithm>
#include <cmath>

namespace Rml {
namespace Core {

/**
	STL function object for sorting elements by z-type (ie, float-types before general types, etc).
	@author Peter Curry
 */
class ElementSortZOrder
{
public:
	bool operator()(const std::pair< Element*, float >& lhs, const std::pair< Element*, float >& rhs) const
	{
		return lhs.second < rhs.second;
	}
};

/**
	STL function object for sorting elements by z-index property.
	@author Peter Curry
 */
class ElementSortZIndex
{
public:
	bool operator()(const Element* lhs, const Element* rhs) const
	{
		// Check the z-index.
		return lhs->GetZIndex() < rhs->GetZIndex();
	}
};

// Determines how many levels up in the hierarchy the OnChildAdd and OnChildRemove are called (starting at the child itself)
static constexpr int ChildNotifyLevels = 2;

// Meta objects for element collected in a single struct to reduce memory allocations
struct ElementMeta
{
	ElementMeta(Element* el) : event_dispatcher(el), style(el), background(el), border(el), decoration(el), scroll(el) {}
	EventDispatcher event_dispatcher;
	ElementStyle style;
	ElementBackground background;
	ElementBorder border;
	ElementDecoration decoration;
	ElementScroll scroll;
	Style::ComputedValues computed_values;
};


static Pool< ElementMeta > element_meta_chunk_pool(200, true);


/// Constructs a new RmlUi element.
Element::Element(const String& tag) : tag(tag), relative_offset_base(0, 0), relative_offset_position(0, 0), absolute_offset(0, 0), scroll_offset(0, 0), content_offset(0, 0), content_box(0, 0), 
transform_state(), dirty_transform(false), dirty_perspective(false), dirty_animation(false), dirty_transition(false)
{
	RMLUI_ASSERT(tag == StringUtilities::ToLower(tag));
	parent = nullptr;
	focus = nullptr;
	instancer = nullptr;
	owner_document = nullptr;

	offset_fixed = false;
	offset_parent = nullptr;
	offset_dirty = true;

	client_area = Box::PADDING;

	num_non_dom_children = 0;

	visible = true;

	z_index = 0;

	local_stacking_context = false;
	local_stacking_context_forced = false;
	stacking_context_dirty = false;

	structure_dirty = false;

	computed_values_are_default_initialized = true;

	clipping_ignore_depth = 0;
	clipping_enabled = false;
	clipping_state_dirty = true;

	meta = element_meta_chunk_pool.AllocateAndConstruct(this);
	data_model = nullptr;
}

Element::~Element()
{
	RMLUI_ASSERT(parent == nullptr);	

	PluginRegistry::NotifyElementDestroy(this);

	// Remove scrollbar elements before we delete the children!
	meta->scroll.ClearScrollbars();

	// A simplified version of RemoveChild() for destruction.
	for (ElementPtr& child : children)
	{
		Element* child_ancestor = child.get();
		for (int i = 0; i <= ChildNotifyLevels && child_ancestor; i++, child_ancestor = child_ancestor->GetParentNode())
			child_ancestor->OnChildRemove(child.get());

		child->SetParent(nullptr);
	}

	children.clear();
	num_non_dom_children = 0;

	element_meta_chunk_pool.DestroyAndDeallocate(meta);
}

void Element::Update(float dp_ratio)
{
#ifdef RMLUI_ENABLE_PROFILING
	auto name = GetAddress(false, false);
	RMLUI_ZoneScoped;
	RMLUI_ZoneText(name.c_str(), name.size());
#endif

	OnUpdate();

	UpdateStructure();

	HandleTransitionProperty();
	HandleAnimationProperty();
	AdvanceAnimations();

	meta->scroll.Update();

	UpdateProperties();

	// Do en extra pass over the animations and properties if the 'animation' property was just changed.
	if (dirty_animation)
	{
		HandleAnimationProperty();
		AdvanceAnimations();
		UpdateProperties();
	}

	for (size_t i = 0; i < children.size(); i++)
		children[i]->Update(dp_ratio);
}


void Element::UpdateProperties()
{
	meta->style.UpdateDefinition();

	if (meta->style.AnyPropertiesDirty())
	{
		const ComputedValues* parent_values = nullptr;
		if (parent)
			parent_values = &parent->GetComputedValues();

		const ComputedValues* document_values = nullptr;
		float dp_ratio = 1.0f;
		if (auto doc = GetOwnerDocument())
		{
			document_values = &doc->GetComputedValues();
			if (Context * context = doc->GetContext())
				dp_ratio = context->GetDensityIndependentPixelRatio();
		}

		// Compute values and clear dirty properties
		PropertyIdSet dirty_properties = meta->style.ComputeValues(meta->computed_values, parent_values, document_values, computed_values_are_default_initialized, dp_ratio);

		computed_values_are_default_initialized = false;

		// Computed values are just calculated and can safely be used in OnPropertyChange.
		// However, new properties set during this call will not be available until the next update loop.
		if (!dirty_properties.Empty())
			OnPropertyChange(dirty_properties);
	}
}

void Element::Render()
{
#ifdef RMLUI_ENABLE_PROFILING
	auto name = GetAddress(false, false);
	RMLUI_ZoneScoped;
	RMLUI_ZoneText(name.c_str(), name.size());
#endif

	// Rebuild our stacking context if necessary.
	if (stacking_context_dirty)
		BuildLocalStackingContext();

	UpdateTransformState();

	// Render all elements in our local stacking context that have a z-index beneath our local index of 0.
	size_t i = 0;
	for (; i < stacking_context.size() && stacking_context[i]->z_index < 0; ++i)
		stacking_context[i]->Render();

	// Apply our transform
	ElementUtilities::ApplyTransform(*this);

	// Set up the clipping region for this element.
	if (ElementUtilities::SetClippingRegion(this))
	{
		meta->background.RenderBackground();
		meta->border.RenderBorder();
		meta->decoration.RenderDecorators();

		{
			RMLUI_ZoneScopedNC("OnRender", 0x228B22);

			OnRender();
		}
	}

	// Render the rest of the elements in the stacking context.
	for (; i < stacking_context.size(); ++i)
		stacking_context[i]->Render();
}

// Clones this element, returning a new, unparented element.
ElementPtr Element::Clone() const
{
	ElementPtr clone;

	if (instancer)
	{
		clone = instancer->InstanceElement(nullptr, GetTagName(), attributes);
		if (clone)
			clone->SetInstancer(instancer);
	}
	else
		clone = Factory::InstanceElement(nullptr, GetTagName(), GetTagName(), attributes);

	if (clone != nullptr)
	{
		String inner_rml;
		GetInnerRML(inner_rml);

		clone->SetInnerRML(inner_rml);
	}

	return clone;
}

// Sets or removes a class on the element.
void Element::SetClass(const String& class_name, bool activate)
{
	meta->style.SetClass(class_name, activate);
}

// Checks if a class is set on the element.
bool Element::IsClassSet(const String& class_name) const
{
	return meta->style.IsClassSet(class_name);
}

// Specifies the entire list of classes for this element. This will replace any others specified.
void Element::SetClassNames(const String& class_names)
{
	SetAttribute("class", class_names);
}

/// Return the active class list
String Element::GetClassNames() const
{
	return meta->style.GetClassNames();
}

// Returns the active style sheet for this element. This may be nullptr.
const SharedPtr<StyleSheet>& Element::GetStyleSheet() const
{
	if (ElementDocument * document = GetOwnerDocument())
		return document->GetStyleSheet();
	static SharedPtr<StyleSheet> null_style_sheet;
	return null_style_sheet;
}

// Returns the element's definition.
const ElementDefinition* Element::GetDefinition()
{
	return meta->style.GetDefinition();
}

// Fills an String with the full address of this element.
String Element::GetAddress(bool include_pseudo_classes, bool include_parents) const
{
	// Add the tag name onto the address.
	String address(tag);

	// Add the ID if we have one.
	if (!id.empty())
	{
		address += "#";
		address += id;
	}

	String classes = meta->style.GetClassNames();
	if (!classes.empty())
	{
		classes = StringUtilities::Replace(classes, ' ', '.');
		address += ".";
		address += classes;
	}

	if (include_pseudo_classes)
	{
		const PseudoClassList& pseudo_classes = meta->style.GetActivePseudoClasses();		
		for (PseudoClassList::const_iterator i = pseudo_classes.begin(); i != pseudo_classes.end(); ++i)
		{
			address += ":";
			address += (*i);
		}
	}

	if (include_parents && parent)
	{
		address += " < ";
		return address + parent->GetAddress(include_pseudo_classes, true);
	}
	else
		return address;
}

// Sets the position of this element, as a two-dimensional offset from another element.
void Element::SetOffset(const Vector2f& offset, Element* _offset_parent, bool _offset_fixed)
{
	_offset_fixed |= GetPosition() == Style::Position::Fixed;

	// If our offset has definitely changed, or any of our parenting has, then these are set and
	// updated based on our left / right / top / bottom properties.
	if (relative_offset_base != offset ||
		offset_parent != _offset_parent ||
		offset_fixed != _offset_fixed)
	{
		relative_offset_base = offset;
		offset_fixed = _offset_fixed;
		offset_parent = _offset_parent;
		UpdateOffset();
		DirtyOffset();
	}

	// Otherwise, our offset is updated in case left / right / top / bottom will have an impact on
	// our final position, and our children are dirtied if they do.
	else
	{
		Vector2f& old_base = relative_offset_base;
		Vector2f& old_position = relative_offset_position;

		UpdateOffset();

		if (old_base != relative_offset_base ||
			old_position != relative_offset_position)
			DirtyOffset();
	}
}

// Returns the position of the top-left corner of one of the areas of this element's primary box.
Vector2f Element::GetRelativeOffset(Box::Area area)
{
	return relative_offset_base + relative_offset_position + GetBox().GetPosition(area);
}

// Returns the position of the top-left corner of one of the areas of this element's primary box.
Vector2f Element::GetAbsoluteOffset(Box::Area area)
{
	if (offset_dirty)
	{
		offset_dirty = false;

		if (offset_parent != nullptr)
			absolute_offset = offset_parent->GetAbsoluteOffset(Box::BORDER) + relative_offset_base + relative_offset_position;
		else
			absolute_offset = relative_offset_base + relative_offset_position;

		// Add any parent scrolling onto our position as well. Could cache this if required.
		if (!offset_fixed)
		{
			Element* scroll_parent = parent;
			while (scroll_parent != nullptr)
			{
				absolute_offset -= (scroll_parent->scroll_offset + scroll_parent->content_offset);
				if (scroll_parent == offset_parent)
					break;
				else
					scroll_parent = scroll_parent->parent;
			}
		}
	}

	return absolute_offset + GetBox().GetPosition(area);
}

// Sets an alternate area to use as the client area.
void Element::SetClientArea(Box::Area _client_area)
{
	client_area = _client_area;
}

// Returns the area the element uses as its client area.
Box::Area Element::GetClientArea() const
{
	return client_area;
}

// Sets the dimensions of the element's internal content.
void Element::SetContentBox(const Vector2f& _content_offset, const Vector2f& _content_box)
{
	if (content_offset != _content_offset ||
		content_box != _content_box)
	{
		// Seems to be jittering a wee bit; might need to be looked at.
		scroll_offset.x += (content_offset.x - _content_offset.x);
		scroll_offset.y += (content_offset.y - _content_offset.y);

		content_offset = _content_offset;
		content_box = _content_box;

		scroll_offset.x = Math::Min(scroll_offset.x, GetScrollWidth() - GetClientWidth());
		scroll_offset.y = Math::Min(scroll_offset.y, GetScrollHeight() - GetClientHeight());
		DirtyOffset();
	}
}

// Sets the box describing the size of the element.
void Element::SetBox(const Box& box)
{
	if (box != main_box || additional_boxes.size() > 0)
	{
		main_box = box;
		additional_boxes.clear();

		OnResize();

		meta->background.DirtyBackground();
		meta->border.DirtyBorder();
		meta->decoration.DirtyDecorators();
	}
}

// Adds a box to the end of the list describing this element's geometry.
void Element::AddBox(const Box& box)
{
	additional_boxes.push_back(box);

	OnResize();

	meta->background.DirtyBackground();
	meta->border.DirtyBorder();
	meta->decoration.DirtyDecorators();
}

// Returns one of the boxes describing the size of the element.
const Box& Element::GetBox()
{
	return main_box;
}

// Returns one of the boxes describing the size of the element.
const Box& Element::GetBox(int index)
{
	if (index < 1)
		return main_box;
	
	int additional_box_index = index - 1;
	if (additional_box_index >= (int)additional_boxes.size())
		return main_box;

	return additional_boxes[additional_box_index];
}

// Returns the number of boxes making up this element's geometry.
int Element::GetNumBoxes()
{
	return 1 + (int)additional_boxes.size();
}

// Returns the baseline of the element, in pixels offset from the bottom of the element's content area.
float Element::GetBaseline() const
{
	return 0;
}

// Gets the intrinsic dimensions of this element, if it is of a type that has an inherent size.
bool Element::GetIntrinsicDimensions(Vector2f& RMLUI_UNUSED_PARAMETER(dimensions))
{
	RMLUI_UNUSED(dimensions);

	return false;
}

// Checks if a given point in screen coordinates lies within the bordered area of this element.
bool Element::IsPointWithinElement(const Vector2f& point)
{
	Vector2f position = GetAbsoluteOffset(Box::BORDER);

	for (int i = 0; i < GetNumBoxes(); ++i)
	{
		const Box& box = GetBox(i);

		Vector2f box_position = position + box.GetOffset();
		Vector2f box_dimensions = box.GetSize(Box::BORDER);
		if (point.x >= box_position.x &&
			point.x <= (box_position.x + box_dimensions.x) &&
			point.y >= box_position.y &&
			point.y <= (box_position.y + box_dimensions.y))
		{
			return true;
		}
	}

	return false;
}

// Returns the visibility of the element.
bool Element::IsVisible() const
{
	return visible;
}

// Returns the z-index of the element.
float Element::GetZIndex() const
{
	return z_index;
}

// Returns the element's font face handle.
FontFaceHandle Element::GetFontFaceHandle() const
{
	return meta->computed_values.font_face_handle;
}

// Sets a local property override on the element.
bool Element::SetProperty(const String& name, const String& value)
{
	// The name may be a shorthand giving us multiple underlying properties
	PropertyDictionary properties;
	if (!StyleSheetSpecification::ParsePropertyDeclaration(properties, name, value))
	{
		Log::Message(Log::LT_WARNING, "Syntax error parsing inline property declaration '%s: %s;'.", name.c_str(), value.c_str());
		return false;
	}
	for (auto& property : properties.GetProperties())
	{
		if (!meta->style.SetProperty(property.first, property.second))
			return false;
	}
	return true;
}

// Sets a local property override on the element to a pre-parsed value.
bool Element::SetProperty(PropertyId id, const Property& property)
{
	return meta->style.SetProperty(id, property);
}

// Removes a local property override on the element.
void Element::RemoveProperty(const String& name)
{
	meta->style.RemoveProperty(StyleSheetSpecification::GetPropertyId(name));
}

// Removes a local property override on the element.
void Element::RemoveProperty(PropertyId id)
{
	meta->style.RemoveProperty(id);
}

// Returns one of this element's properties.
const Property* Element::GetProperty(const String& name)
{
	return meta->style.GetProperty(StyleSheetSpecification::GetPropertyId(name));
}

// Returns one of this element's properties.
const Property* Element::GetProperty(PropertyId id)
{
	return meta->style.GetProperty(id);
}

// Returns one of this element's properties.
const Property* Element::GetLocalProperty(const String& name)
{
	return meta->style.GetLocalProperty(StyleSheetSpecification::GetPropertyId(name));
}

const Property* Element::GetLocalProperty(PropertyId id)
{
	return meta->style.GetLocalProperty(id);
}

const PropertyMap& Element::GetLocalStyleProperties()
{
	return meta->style.GetLocalStyleProperties();
}

float Element::ResolveNumericProperty(const Property *property, float base_value)
{
	return meta->style.ResolveNumericProperty(property, base_value);
}

float Element::ResolveNumericProperty(const String& property_name)
{
	auto property = meta->style.GetProperty(StyleSheetSpecification::GetPropertyId(property_name));
	if (!property)
		return 0.0f;

	if (property->unit & Property::ANGLE)
		return ComputeAngle(*property);

	RelativeTarget relative_target = RelativeTarget::None;
	if (property->definition)
		relative_target = property->definition->GetRelativeTarget();

	float result = meta->style.ResolveLength(property, relative_target);
	
	return result;
}

Vector2f Element::GetContainingBlock()
{
	Vector2f containing_block(0, 0);

	if (offset_parent != nullptr)
	{
		using namespace Style;
		Position position_property = GetPosition();
		const Box& parent_box = offset_parent->GetBox();

		if (position_property == Position::Static || position_property == Position::Relative)
		{
			containing_block = parent_box.GetSize();
		}
		else if(position_property == Position::Absolute || position_property == Position::Fixed)
		{
			containing_block = parent_box.GetSize(Box::PADDING);
		}
	}
	
	return containing_block;
}

Style::Position Element::GetPosition()
{
	return meta->computed_values.position;
}

Style::Float Element::GetFloat()
{
	return meta->computed_values.float_;
}

Style::Display Element::GetDisplay()
{
	return meta->computed_values.display;
}

float Element::GetLineHeight()
{
	return meta->computed_values.line_height.value;
}

// Returns this element's TransformState
const TransformState *Element::GetTransformState() const noexcept
{
	return transform_state.get();
}

// Project a 2D point in pixel coordinates onto the element's plane.
bool Element::Project(Vector2f& point) const noexcept
{
	if(!transform_state || !transform_state->GetTransform())
		return true;

	// The input point is in window coordinates. Need to find the projection of the point onto the current element plane,
	// taking into account the full transform applied to the element.

	if (const Matrix4f* inv_transform = transform_state->GetInverseTransform())
	{
		// Pick two points forming a line segment perpendicular to the window.
		Vector4f window_points[2] = {{ point.x, point.y, -10, 1}, { point.x, point.y, 10, 1 }};

		// Project them into the local element space.
		window_points[0] = *inv_transform * window_points[0];
		window_points[1] = *inv_transform * window_points[1];

		Vector3f local_points[2] = {
			window_points[0].PerspectiveDivide(),
			window_points[1].PerspectiveDivide()
		};

		// Construct a ray from the two projected points in the local space of the current element.
		// Find the intersection with the z=0 plane to produce our destination point.
		Vector3f ray = local_points[1] - local_points[0];

		// Only continue if we are not close to parallel with the plane.
		if(std::fabs(ray.z) > 1.0f)
		{
			// Solving the line equation p = p0 + t*ray for t, knowing that p.z = 0, produces the following.
			float t = -local_points[0].z / ray.z;
			Vector3f p = local_points[0] + ray * t;

			point = Vector2f(p.x, p.y);
			return true;
		}
	}

	// The transformation matrix is either singular, or the ray is parallel to the element's plane.
	return false;
}

PropertiesIteratorView Element::IterateLocalProperties() const
{
	return PropertiesIteratorView(std::make_unique<PropertiesIterator>(meta->style.Iterate()));
}


// Sets or removes a pseudo-class on the element.
void Element::SetPseudoClass(const String& pseudo_class, bool activate)
{
	meta->style.SetPseudoClass(pseudo_class, activate);
}

// Checks if a specific pseudo-class has been set on the element.
bool Element::IsPseudoClassSet(const String& pseudo_class) const
{
	return meta->style.IsPseudoClassSet(pseudo_class);
}

// Checks if a complete set of pseudo-classes are set on the element.
bool Element::ArePseudoClassesSet(const PseudoClassList& pseudo_classes) const
{
	for (PseudoClassList::const_iterator i = pseudo_classes.begin(); i != pseudo_classes.end(); ++i)
	{
		if (!IsPseudoClassSet(*i))
			return false;
	}

	return true;
}

// Gets a list of the current active pseudo classes
const PseudoClassList& Element::GetActivePseudoClasses() const
{
	return meta->style.GetActivePseudoClasses();
}

/// Get the named attribute
Variant* Element::GetAttribute(const String& name)
{
	return GetIf(attributes, name);
}

// Checks if the element has a certain attribute.
bool Element::HasAttribute(const String& name) const
{
	return attributes.find(name) != attributes.end();
}

// Removes an attribute from the element
void Element::RemoveAttribute(const String& name)
{
	auto it = attributes.find(name);
	if (it != attributes.end())
	{
		attributes.erase(it);

		ElementAttributes changed_attributes;
		changed_attributes.emplace(name, Variant());
		OnAttributeChange(changed_attributes);
	}
}

// Gets the outer most focus element down the tree from this node
Element* Element::GetFocusLeafNode()
{
	// If there isn't a focus, then we are the leaf.
	if (!focus)
	{
		return this;
	}

	// Recurse down the tree until we found the leaf focus element
	Element* focus_element = focus;
	while (focus_element->focus)
		focus_element = focus_element->focus;

	return focus_element;
}

// Returns the element's context.
Context* Element::GetContext() const
{
	ElementDocument* document = GetOwnerDocument();
	if (document != nullptr)
		return document->GetContext();

	return nullptr;
}

// Set a group of attributes
void Element::SetAttributes(const ElementAttributes& _attributes)
{
	attributes.reserve(attributes.size() + _attributes.size());
	for (auto& pair : _attributes)
		attributes[pair.first] = pair.second;

	OnAttributeChange(_attributes);
}

// Returns the number of attributes on the element.
int Element::GetNumAttributes() const
{
	return (int)attributes.size();
}

// Gets the name of the element.
const String& Element::GetTagName() const
{
	return tag;
}

// Gets the ID of the element.
const String& Element::GetId() const
{
	return id;
}

// Sets the ID of the element.
void Element::SetId(const String& _id)
{
	SetAttribute("id", _id);
}

// Gets the horizontal offset from the context's left edge to element's left border edge.
float Element::GetAbsoluteLeft()
{
	return GetAbsoluteOffset(Box::BORDER).x;
}

// Gets the vertical offset from the context's top edge to element's top border edge.
float Element::GetAbsoluteTop()
{
	return GetAbsoluteOffset(Box::BORDER).y;
}

// Gets the width of the left border of an element.
float Element::GetClientLeft()
{
	return GetBox().GetPosition(client_area).x;
}

// Gets the height of the top border of an element.
float Element::GetClientTop()
{
	return GetBox().GetPosition(client_area).y;
}

// Gets the inner width of the element.
float Element::GetClientWidth()
{
	return GetBox().GetSize(client_area).x - meta->scroll.GetScrollbarSize(ElementScroll::VERTICAL);
}

// Gets the inner height of the element.
float Element::GetClientHeight()
{
	return GetBox().GetSize(client_area).y - meta->scroll.GetScrollbarSize(ElementScroll::HORIZONTAL);
}

// Returns the element from which all offset calculations are currently computed.
Element* Element::GetOffsetParent()
{
	return offset_parent;
}

// Gets the distance from this element's left border to its offset parent's left border.
float Element::GetOffsetLeft()
{
	return relative_offset_base.x + relative_offset_position.x;
}

// Gets the distance from this element's top border to its offset parent's top border.
float Element::GetOffsetTop()
{
	return relative_offset_base.y + relative_offset_position.y;
}

// Gets the width of the element, including the client area, padding, borders and scrollbars, but not margins.
float Element::GetOffsetWidth()
{
	return GetBox().GetSize(Box::BORDER).x;
}

// Gets the height of the element, including the client area, padding, borders and scrollbars, but not margins.
float Element::GetOffsetHeight()
{
	return GetBox().GetSize(Box::BORDER).y;
}

// Gets the left scroll offset of the element.
float Element::GetScrollLeft()
{
	return scroll_offset.x;
}

// Sets the left scroll offset of the element.
void Element::SetScrollLeft(float scroll_left)
{
	const float new_offset = Math::Clamp(Math::RoundFloat(scroll_left), 0.0f, GetScrollWidth() - GetClientWidth());
	if (new_offset != scroll_offset.x)
	{
		scroll_offset.x = new_offset;
		meta->scroll.UpdateScrollbar(ElementScroll::HORIZONTAL);
		DirtyOffset();

		DispatchEvent(EventId::Scroll, Dictionary());
	}
}

// Gets the top scroll offset of the element.
float Element::GetScrollTop()
{
	return scroll_offset.y;
}

// Sets the top scroll offset of the element.
void Element::SetScrollTop(float scroll_top)
{
	const float new_offset = Math::Clamp(Math::RoundFloat(scroll_top), 0.0f, GetScrollHeight() - GetClientHeight());
	if(new_offset != scroll_offset.y)
	{
		scroll_offset.y = new_offset;
		meta->scroll.UpdateScrollbar(ElementScroll::VERTICAL);
		DirtyOffset();

		DispatchEvent(EventId::Scroll, Dictionary());
	}
}

// Gets the width of the scrollable content of the element; it includes the element padding but not its margin.
float Element::GetScrollWidth()
{
	return Math::Max(content_box.x, GetClientWidth());
}

// Gets the height of the scrollable content of the element; it includes the element padding but not its margin.
float Element::GetScrollHeight()
{
	return Math::Max(content_box.y, GetClientHeight());
}

// Gets the object representing the declarations of an element's style attributes.
ElementStyle* Element::GetStyle() const
{
	return &meta->style;
}

// Gets the document this element belongs to.
ElementDocument* Element::GetOwnerDocument() const
{
#ifdef RMLUI_DEBUG
	if (parent && !owner_document)
	{
		// Since we have a parent but no owner_document, then we must be a 'loose' element -- that is, constructed
		// outside of a document and not attached to a child of any element in the hierarchy of a document.
		// This check ensures that we didn't just forget to set the owner document.
		RMLUI_ASSERT(!parent->GetOwnerDocument());
	}
#endif

	return owner_document;
}

// Gets this element's parent node.
Element* Element::GetParentNode() const
{
	return parent;
}

// Gets the element immediately following this one in the tree.
Element* Element::GetNextSibling() const
{
	if (parent == nullptr)
		return nullptr;

	for (size_t i = 0; i < parent->children.size() - (parent->num_non_dom_children + 1); i++)
	{
		if (parent->children[i].get() == this)
			return parent->children[i + 1].get();
	}

	return nullptr;
}

// Gets the element immediately preceding this one in the tree.
Element* Element::GetPreviousSibling() const
{
	if (parent == nullptr)
		return nullptr;

	for (size_t i = 1; i < parent->children.size() - parent->num_non_dom_children; i++)
	{
		if (parent->children[i].get() == this)
			return parent->children[i - 1].get();
	}

	return nullptr;
}

// Returns the first child of this element.
Element* Element::GetFirstChild() const
{
	if (GetNumChildren() > 0)
		return children[0].get();

	return nullptr;
}

// Gets the last child of this element.
Element* Element::GetLastChild() const
{
	if (GetNumChildren() > 0)
		return (children.end() - (num_non_dom_children + 1))->get();

	return nullptr;
}

Element* Element::GetChild(int index) const
{
	if (index < 0 || index >= (int) children.size())
		return nullptr;

	return children[index].get();
}

int Element::GetNumChildren(bool include_non_dom_elements) const
{
	return (int) children.size() - (include_non_dom_elements ? 0 : num_non_dom_children);
}

// Gets the markup and content of the element.
void Element::GetInnerRML(String& content) const
{
	for (int i = 0; i < GetNumChildren(); i++)
	{
		children[i]->GetRML(content);
	}
}

// Gets the markup and content of the element.
String Element::GetInnerRML() const {
	String result;
	GetInnerRML(result);
	return result;
}

// Sets the markup and content of the element. All existing children will be replaced.
void Element::SetInnerRML(const String& rml)
{
	RMLUI_ZoneScopedC(0x6495ED);

	// Remove all DOM children.
	while ((int) children.size() > num_non_dom_children)
		RemoveChild(children.front().get());

	if(!rml.empty())
		Factory::InstanceElementText(this, rml);
}

// Sets the current element as the focus object.
bool Element::Focus()
{
	// Are we allowed focus?
	Style::Focus focus_property = meta->computed_values.focus;
	if (focus_property == Style::Focus::None)
		return false;

	// Ask our context if we can switch focus.
	Context* context = GetContext();
	if (context == nullptr)
		return false;

	if (!context->OnFocusChange(this))
		return false;

	// Set this as the end of the focus chain.
	focus = nullptr;

	// Update the focus chain up the hierarchy.
	Element* element = this;
	while (Element* parent = element->GetParentNode())
	{
		parent->focus = element;
		element = parent;
	}

	return true;
}

// Removes focus from from this element.
void Element::Blur()
{
	if (parent)
	{
		Context* context = GetContext();
		if (context == nullptr)
			return;

		if (context->GetFocusElement() == this)
		{
			parent->Focus();
		}
		else if (parent->focus == this)
		{
			parent->focus = nullptr;
		}
	}
}

// Fakes a mouse click on this element.
void Element::Click()
{
	Context* context = GetContext();
	if (context == nullptr)
		return;

	context->GenerateClickEvent(this);
}

// Adds an event listener
void Element::AddEventListener(const String& event, EventListener* listener, bool in_capture_phase)
{
	EventId id = EventSpecificationInterface::GetIdOrInsert(event);
	meta->event_dispatcher.AttachEvent(id, listener, in_capture_phase);
}

// Adds an event listener
void Element::AddEventListener(EventId id, EventListener* listener, bool in_capture_phase)
{
	meta->event_dispatcher.AttachEvent(id, listener, in_capture_phase);
}

// Removes an event listener from this element.
void Element::RemoveEventListener(const String& event, EventListener* listener, bool in_capture_phase)
{
	EventId id = EventSpecificationInterface::GetIdOrInsert(event);
	meta->event_dispatcher.DetachEvent(id, listener, in_capture_phase);
}

// Removes an event listener from this element.
void Element::RemoveEventListener(EventId id, EventListener* listener, bool in_capture_phase)
{
	meta->event_dispatcher.DetachEvent(id, listener, in_capture_phase);
}


// Dispatches the specified event
bool Element::DispatchEvent(const String& type, const Dictionary& parameters)
{
	const EventSpecification& specification = EventSpecificationInterface::GetOrInsert(type);
	return EventDispatcher::DispatchEvent(this, specification.id, type, parameters, specification.interruptible, specification.bubbles, specification.default_action_phase);
}

// Dispatches the specified event
bool Element::DispatchEvent(const String& type, const Dictionary& parameters, bool interruptible, bool bubbles)
{
	const EventSpecification& specification = EventSpecificationInterface::GetOrInsert(type);
	return EventDispatcher::DispatchEvent(this, specification.id, type, parameters, interruptible, bubbles, specification.default_action_phase);
}

// Dispatches the specified event
bool Element::DispatchEvent(EventId id, const Dictionary& parameters)
{
	const EventSpecification& specification = EventSpecificationInterface::Get(id);
	return EventDispatcher::DispatchEvent(this, specification.id, specification.type, parameters, specification.interruptible, specification.bubbles, specification.default_action_phase);
}

// Scrolls the parent element's contents so that this element is visible.
void Element::ScrollIntoView(bool align_with_top)
{
	Vector2f size(0, 0);
	if (!align_with_top)
	{
		size.y = main_box.GetOffset().y +
			main_box.GetSize(Box::BORDER).y;
	}

	Element* scroll_parent = parent;
	while (scroll_parent != nullptr)
	{
		Style::Overflow overflow_x_property = scroll_parent->GetComputedValues().overflow_x;
		Style::Overflow overflow_y_property = scroll_parent->GetComputedValues().overflow_y;

		if ((overflow_x_property != Style::Overflow::Visible &&
			 scroll_parent->GetScrollWidth() > scroll_parent->GetClientWidth()) ||
			(overflow_y_property != Style::Overflow::Visible &&
			 scroll_parent->GetScrollHeight() > scroll_parent->GetClientHeight()))
		{
			Vector2f offset = scroll_parent->GetAbsoluteOffset(Box::BORDER) - GetAbsoluteOffset(Box::BORDER);
			Vector2f scroll_offset(scroll_parent->GetScrollLeft(), scroll_parent->GetScrollTop());
			scroll_offset -= offset;
			scroll_offset.x += scroll_parent->GetClientLeft();
			scroll_offset.y += scroll_parent->GetClientTop();

			if (!align_with_top)
				scroll_offset.y -= (scroll_parent->GetClientHeight() - size.y);

			if (overflow_x_property != Style::Overflow::Visible)
				scroll_parent->SetScrollLeft(scroll_offset.x);
			if (overflow_y_property != Style::Overflow::Visible)
				scroll_parent->SetScrollTop(scroll_offset.y);
		}

		scroll_parent = scroll_parent->GetParentNode();
	}
}

// Appends a child to this element
Element* Element::AppendChild(ElementPtr child, bool dom_element)
{
	RMLUI_ASSERT(child);
	Element* child_ptr = child.get();
	if (dom_element)
		children.insert(children.end() - num_non_dom_children, std::move(child));
	else
	{
		children.push_back(std::move(child));
		num_non_dom_children++;
	}
	// Set parent just after inserting into children. This allows us to eg. get our previous sibling in SetParent.
	child_ptr->SetParent(this);

	Element* ancestor = child_ptr;
	for (int i = 0; i <= ChildNotifyLevels && ancestor; i++, ancestor = ancestor->GetParentNode())
		ancestor->OnChildAdd(child_ptr);

	DirtyStackingContext();
	DirtyStructure();

	if (dom_element)
		DirtyLayout();

	return child_ptr;
}

// Adds a child to this element, directly after the adjacent element. Inherits
// the dom/non-dom status from the adjacent element.
Element* Element::InsertBefore(ElementPtr child, Element* adjacent_element)
{
	RMLUI_ASSERT(child);
	// Find the position in the list of children of the adjacent element. If
	// it's nullptr or we can't find it, then we insert it at the end of the dom
	// children, as a dom element.
	size_t child_index = 0;
	bool found_child = false;
	if (adjacent_element)
	{
		for (child_index = 0; child_index < children.size(); child_index++)
		{
			if (children[child_index].get() == adjacent_element)
			{
				found_child = true;
				break;
			}
		}
	}

	Element* child_ptr = nullptr;

	if (found_child)
	{
		child_ptr = child.get();

		if ((int) child_index >= GetNumChildren())
			num_non_dom_children++;
		else
			DirtyLayout();

		children.insert(children.begin() + child_index, std::move(child));
		child_ptr->SetParent(this);

		Element* ancestor = child_ptr;
		for (int i = 0; i <= ChildNotifyLevels && ancestor; i++, ancestor = ancestor->GetParentNode())
			ancestor->OnChildAdd(child_ptr);

		DirtyStackingContext();
		DirtyStructure();
	}
	else
	{
		child_ptr = AppendChild(std::move(child));
	}	

	return child_ptr;
}

// Replaces the second node with the first node.
ElementPtr Element::ReplaceChild(ElementPtr inserted_element, Element* replaced_element)
{
	RMLUI_ASSERT(inserted_element);
	auto insertion_point = children.begin();
	while (insertion_point != children.end() && insertion_point->get() != replaced_element)
	{
		++insertion_point;
	}

	Element* inserted_element_ptr = inserted_element.get();

	if (insertion_point == children.end())
	{
		AppendChild(std::move(inserted_element));
		return nullptr;
	}

	children.insert(insertion_point, std::move(inserted_element));
	inserted_element_ptr->SetParent(this);

	ElementPtr result = RemoveChild(replaced_element);

	Element* ancestor = inserted_element_ptr;
	for (int i = 0; i <= ChildNotifyLevels && ancestor; i++, ancestor = ancestor->GetParentNode())
		ancestor->OnChildAdd(inserted_element_ptr);

	return result;
}

// Removes the specified child
ElementPtr Element::RemoveChild(Element* child)
{
	size_t child_index = 0;

	for (auto itr = children.begin(); itr != children.end(); ++itr)
	{
		// Add the element to the delete list
		if (itr->get() == child)
		{
			Element* ancestor = child;
			for (int i = 0; i <= ChildNotifyLevels && ancestor; i++, ancestor = ancestor->GetParentNode())
				ancestor->OnChildRemove(child);

			if (child_index >= children.size() - num_non_dom_children)
				num_non_dom_children--;

			ElementPtr detached_child = std::move(*itr);
			children.erase(itr);

			// Remove the child element as the focused child of this element.
			if (child == focus)
			{
				focus = nullptr;

				// If this child (or a descendant of this child) is the context's currently
				// focused element, set the focus to us instead.
				if (Context * context = GetContext())
				{
					Element* focus_element = context->GetFocusElement();
					while (focus_element)
					{
						if (focus_element == child)
						{
							Focus();
							break;
						}

						focus_element = focus_element->GetParentNode();
					}
				}
			}

			detached_child->SetParent(nullptr);

			DirtyLayout();
			DirtyStackingContext();
			DirtyStructure();

			return detached_child;
		}

		child_index++;
	}

	return nullptr;
}


bool Element::HasChildNodes() const
{
	return (int) children.size() > num_non_dom_children;
}

Element* Element::GetElementById(const String& id)
{
	// Check for special-case tokens.
	if (id == "#self")
		return this;
	else if (id == "#document")
		return GetOwnerDocument();
	else if (id == "#parent")
		return this->parent;
	else
	{
		Element* search_root = GetOwnerDocument();
		if (search_root == nullptr)
			search_root = this;
		return ElementUtilities::GetElementById(search_root, id);
	}
}

// Get all elements with the given tag.
void Element::GetElementsByTagName(ElementList& elements, const String& tag)
{
	return ElementUtilities::GetElementsByTagName(elements, this, tag);
}

// Get all elements with the given class set on them.
void Element::GetElementsByClassName(ElementList& elements, const String& class_name)
{
	return ElementUtilities::GetElementsByClassName(elements, this, class_name);
}

// Access the event dispatcher
EventDispatcher* Element::GetEventDispatcher() const
{
	return &meta->event_dispatcher;
}

String Element::GetEventDispatcherSummary() const
{
	return meta->event_dispatcher.ToString();
}

// Access the element background.
ElementBackground* Element::GetElementBackground() const
{
	return &meta->background;
}

// Access the element border.
ElementBorder* Element::GetElementBorder() const
{
	return &meta->border;
}

// Access the element decorators
ElementDecoration* Element::GetElementDecoration() const
{
	return &meta->decoration;
}

// Returns the element's scrollbar functionality.
ElementScroll* Element::GetElementScroll() const
{
	return &meta->scroll;
}

DataModel* Element::GetDataModel() const
{
	return data_model;
}
	
int Element::GetClippingIgnoreDepth()
{
	if (clipping_state_dirty)
	{
		IsClippingEnabled();
	}
	
	return clipping_ignore_depth;
}
	
bool Element::IsClippingEnabled()
{
	if (clipping_state_dirty)
	{
		const auto& computed = GetComputedValues();

		// Is clipping enabled for this element, yes unless both overlow properties are set to visible
		clipping_enabled = computed.overflow_x != Style::Overflow::Visible
							|| computed.overflow_y != Style::Overflow::Visible;
		
		// Get the clipping ignore depth from the clip property
		clipping_ignore_depth = computed.clip.number;

		clipping_state_dirty = false;
	}
	
	return clipping_enabled;
}

// Gets the render interface owned by this element's context.
RenderInterface* Element::GetRenderInterface()
{
	if (Context* context = GetContext())
		return context->GetRenderInterface();

	return Rml::Core::GetRenderInterface();
}

void Element::SetInstancer(ElementInstancer* _instancer)
{
	// Only record the first instancer being set as some instancers call other instancers to do their dirty work, in
	// which case we don't want to update the lowest level instancer.
	if (!instancer)
	{
		instancer = _instancer;
	}
}

// Forces the element to generate a local stacking context, regardless of the value of its z-index property.
void Element::ForceLocalStackingContext()
{
	local_stacking_context_forced = true;
	local_stacking_context = true;

	DirtyStackingContext();
}

// Called during the update loop after children are rendered.
void Element::OnUpdate()
{
}

// Called during render after backgrounds, borders, decorators, but before children, are rendered.
void Element::OnRender()
{
}

void Element::OnResize()
{
}

// Called during a layout operation, when the element is being positioned and sized.
void Element::OnLayout()
{
}

// Called when attributes on the element are changed.
void Element::OnAttributeChange(const ElementAttributes& changed_attributes)
{
	auto it = changed_attributes.find("id");
	if (it != changed_attributes.end())
	{
		id = it->second.Get<String>();
		meta->style.DirtyDefinition();
	}

	it = changed_attributes.find("class");
	if (it != changed_attributes.end())
	{
		meta->style.SetClassNames(it->second.Get<String>());
	}

	it = changed_attributes.find("style");
	if (it != changed_attributes.end())
	{
		if (it->second.GetType() == Variant::STRING)
		{
			PropertyDictionary properties;
			StyleSheetParser parser;
			parser.ParseProperties(properties, it->second.GetReference<String>());

<<<<<<< HEAD
			for (const auto& name_value : properties.GetProperties())
			{
				meta->style.SetProperty(name_value.first, name_value.second);
			}
		}
		else if (it->second.GetType() != Variant::NONE)
		{
			Log::Message(Log::LT_WARNING, "Invalid 'style' attribute, string type required. In element: %s", GetAddress().c_str());
		}
=======
		for (auto& id_property_pair : properties.GetProperties())
			meta->style.SetProperty(id_property_pair.first, id_property_pair.second);
>>>>>>> 08bc704a
	}
}

// Called when properties on the element are changed.
void Element::OnPropertyChange(const PropertyIdSet& changed_properties)
{
	RMLUI_ZoneScoped;

	if (!IsLayoutDirty())
	{
		// Force a relayout if any of the changed properties require it.
		const PropertyIdSet changed_properties_forcing_layout = (changed_properties & StyleSheetSpecification::GetRegisteredPropertiesForcingLayout());
		
		if(!changed_properties_forcing_layout.Empty())
			DirtyLayout();
	}


	// Update the visibility.
	if (changed_properties.Contains(PropertyId::Visibility) ||
		changed_properties.Contains(PropertyId::Display))
	{
		bool new_visibility = (meta->computed_values.display != Style::Display::None && meta->computed_values.visibility == Style::Visibility::Visible);
			
		if (visible != new_visibility)
		{
			visible = new_visibility;

			if (parent != nullptr)
				parent->DirtyStackingContext();

			if (!visible)
				Blur();
		}

		if (changed_properties.Contains(PropertyId::Display))
		{
			// Due to structural pseudo-classes, this may change the element definition in siblings and parent.
			// However, the definitions will only be changed on the next update loop which may result in jarring behavior for one @frame.
			// A possible workaround is to add the parent to a list of elements that need to be updated again.
			if (parent != nullptr)
				parent->DirtyStructure();
		}
	}

	// Update the position.
	if (changed_properties.Contains(PropertyId::Left) ||
		changed_properties.Contains(PropertyId::Right) ||
		changed_properties.Contains(PropertyId::Top) ||
		changed_properties.Contains(PropertyId::Bottom))
	{
		// TODO: This should happen during/after layout, as the containing box is not properly defined yet. Off-by-one @frame issue.
		UpdateOffset();
		DirtyOffset();
	}

	// Update the z-index.
	if (changed_properties.Contains(PropertyId::ZIndex))
	{
		Style::ZIndex z_index_property = meta->computed_values.z_index;

		if (z_index_property.type == Style::ZIndex::Auto)
		{
			if (local_stacking_context &&
				!local_stacking_context_forced)
			{
				// We're no longer acting as a stacking context.
				local_stacking_context = false;

				stacking_context_dirty = false;
				stacking_context.clear();
			}

			// If our old z-index was not zero, then we must dirty our stacking context so we'll be re-indexed.
			if (z_index != 0)
			{
				z_index = 0;
				DirtyStackingContext();
			}
		}
		else
		{
			float new_z_index = z_index_property.value;

			if (new_z_index != z_index)
			{
				z_index = new_z_index;

				if (parent != nullptr)
					parent->DirtyStackingContext();
			}

			if (!local_stacking_context)
			{
				local_stacking_context = true;
				stacking_context_dirty = true;
			}
		}
	}

	// Dirty the background if it's changed.
    if (changed_properties.Contains(PropertyId::BackgroundColor) ||
		changed_properties.Contains(PropertyId::Opacity) ||
		changed_properties.Contains(PropertyId::ImageColor)) {
		meta->background.DirtyBackground();
    }
	
	// Dirty the decoration if it's changed.
	if (changed_properties.Contains(PropertyId::Decorator) ||
		changed_properties.Contains(PropertyId::Opacity) ||
		changed_properties.Contains(PropertyId::ImageColor)) {
		meta->decoration.DirtyDecorators();
	}

	// Dirty the border if it's changed.
	if (changed_properties.Contains(PropertyId::BorderTopWidth) ||
		changed_properties.Contains(PropertyId::BorderRightWidth) ||
		changed_properties.Contains(PropertyId::BorderBottomWidth) ||
		changed_properties.Contains(PropertyId::BorderLeftWidth) ||
		changed_properties.Contains(PropertyId::BorderTopColor) ||
		changed_properties.Contains(PropertyId::BorderRightColor) ||
		changed_properties.Contains(PropertyId::BorderBottomColor) ||
		changed_properties.Contains(PropertyId::BorderLeftColor) ||
		changed_properties.Contains(PropertyId::Opacity))
		meta->border.DirtyBorder();

	
	// Check for clipping state changes
	if (changed_properties.Contains(PropertyId::Clip) ||
		changed_properties.Contains(PropertyId::OverflowX) ||
		changed_properties.Contains(PropertyId::OverflowY))
	{
		clipping_state_dirty = true;
	}

	// Check for `perspective' and `perspective-origin' changes
	if (changed_properties.Contains(PropertyId::Perspective) ||
		changed_properties.Contains(PropertyId::PerspectiveOriginX) ||
		changed_properties.Contains(PropertyId::PerspectiveOriginY))
	{
		DirtyTransformState(true, false);
	}

	// Check for `transform' and `transform-origin' changes
	if (changed_properties.Contains(PropertyId::Transform) ||
		changed_properties.Contains(PropertyId::TransformOriginX) ||
		changed_properties.Contains(PropertyId::TransformOriginY) ||
		changed_properties.Contains(PropertyId::TransformOriginZ))
	{
		DirtyTransformState(false, true);
	}

	// Check for `animation' changes
	if (changed_properties.Contains(PropertyId::Animation))
	{
		dirty_animation = true;
	}
	// Check for `transition' changes
	if (changed_properties.Contains(PropertyId::Transition))
	{
		dirty_transition = true;
	}
}

// Called when a child node has been added somewhere in the hierarchy
void Element::OnChildAdd(Element* /*child*/)
{
}

// Called when a child node has been removed somewhere in the hierarchy
void Element::OnChildRemove(Element* /*child*/)
{
}

// Forces a re-layout of this element, and any other children required.
void Element::DirtyLayout()
{
	Element* document = GetOwnerDocument();
	if (document != nullptr)
		document->DirtyLayout();
}

// Forces a re-layout of this element, and any other children required.
bool Element::IsLayoutDirty()
{
	Element* document = GetOwnerDocument();
	if (document != nullptr)
		return document->IsLayoutDirty();
	return false;
}

void Element::ProcessDefaultAction(Event& event)
{
	if (event == EventId::Mousedown && IsPointWithinElement(Vector2f(event.GetParameter< float >("mouse_x", 0), event.GetParameter< float >("mouse_y", 0))) &&
		event.GetParameter< int >("button", 0) == 0)
		SetPseudoClass("active", true);

	if (event == EventId::Mousescroll)
	{
		if (GetScrollHeight() > GetClientHeight())
		{
			Style::Overflow overflow_property = meta->computed_values.overflow_y;
			if (overflow_property == Style::Overflow::Auto ||
				overflow_property == Style::Overflow::Scroll)
			{
				// Stop the propagation if the current element has scrollbars.
				// This prevents scrolling in parent elements, which is often unintended. If instead desired behavior is
				// to scroll in parent elements when reaching top/bottom, move StopPropagation inside the next if statement.
				event.StopPropagation();

				const float wheel_delta = event.GetParameter< float >("wheel_delta", 0.f);

				if ((wheel_delta < 0 && GetScrollTop() > 0) ||
					(wheel_delta > 0 && GetScrollHeight() > GetScrollTop() + GetClientHeight()))
				{
					// Defined as three times the default line-height, multiplied by the dp ratio.
					float default_scroll_length = 3.f * DefaultComputedValues.line_height.value;
					if (const Context* context = GetContext())
						default_scroll_length *= context->GetDensityIndependentPixelRatio();

					SetScrollTop(GetScrollTop() + wheel_delta * default_scroll_length);
				}
			}
		}

		return;
	}

	if (event.GetPhase() == EventPhase::Target)
	{
		switch (event.GetId())
		{
		case EventId::Mouseover:
			SetPseudoClass("hover", true);
			break;
		case EventId::Mouseout:
			SetPseudoClass("hover", false);
			break;
		case EventId::Focus:
			SetPseudoClass("focus", true);
			break;
		case EventId::Blur:
			SetPseudoClass("focus", false);
			break;
		default:
			break;
		}
	}
}

const Style::ComputedValues& Element::GetComputedValues() const
{
	return meta->computed_values;
}

void Element::GetRML(String& content)
{
	// First we start the open tag, add the attributes then close the open tag.
	// Then comes the children in order, then we add our close tag.
	content += "<";
	content += tag;

	for (auto& pair : attributes)
	{
		auto& name = pair.first;
		auto& variant = pair.second;
		String value;
		if (variant.GetInto(value))
			content += " " + name + "=\"" + value + "\"";
	}

	if (HasChildNodes())
	{
		content += ">";

		GetInnerRML(content);

		content += "</";
		content += tag;
		content += ">";
	}
	else
	{
		content += " />";
	}
}

void Element::SetOwnerDocument(ElementDocument* document)
{
	// If this element is a document, then never change owner_document.
	if (owner_document != this)
	{
		if (owner_document && !document)
		{
			// We are detaching from the document and thereby also the context.
			if (Context * context = owner_document->GetContext())
				context->OnElementDetach(this);
		}

		if (owner_document != document)
		{
			owner_document = document;
			for (ElementPtr& child : children)
				child->SetOwnerDocument(document);
		}
	}
}

void Element::SetDataModel(DataModel* new_data_model) 
{
	RMLUI_ASSERTMSG(!data_model || !new_data_model, "We must either attach a new data model, or detach the old one.");

	if (data_model == new_data_model)
		return;

	if (data_model)
		data_model->OnElementRemove(this);

	data_model = new_data_model;

	if (data_model)
		ElementUtilities::ApplyDataViewsControllers(this);

	for (ElementPtr& child : children)
		child->SetDataModel(new_data_model);
}

void Element::Release()
{
	if (instancer)
		instancer->ReleaseElement(this);
	else
		Log::Message(Log::LT_WARNING, "Leak detected: element %s not instanced via RmlUi Factory. Unable to release.", GetAddress().c_str());
}

void Element::SetParent(Element* _parent)
{	
	// Assumes we are already detached from the hierarchy or we are detaching now.
	RMLUI_ASSERT(!parent || !_parent);

	parent = _parent;

	if (parent)
	{
		// We need to update our definition and make sure we inherit the properties of our new parent.
		meta->style.DirtyDefinition();
		meta->style.DirtyInheritedProperties();
	}

	// The transform state may require recalculation.
	if (transform_state || (parent && parent->transform_state))
		DirtyTransformState(true, true);

	SetOwnerDocument(parent ? parent->GetOwnerDocument() : nullptr);

	if (!parent)
	{
		if (data_model)
			SetDataModel(nullptr);
	}
	else 
	{
		auto it = attributes.find("data-model");
		if (it == attributes.end())
		{
			SetDataModel(parent->data_model);
		}
		else if (parent->data_model)
		{
			String name = it->second.Get<String>();
			Log::Message(Log::LT_ERROR, "Nested data models are not allowed. Data model '%s' given in element %s.", name.c_str(), GetAddress().c_str());
		}
		else if (Context* context = GetContext())
		{
			String name = it->second.Get<String>();
			if (DataModel* model = context->GetDataModelPtr(name))
			{
				model->AttachModelRootElement(this);
				SetDataModel(model);
			}
			else
				Log::Message(Log::LT_ERROR, "Could not locate data model '%s' in element %s.", name.c_str(), GetAddress().c_str());
		}
	}
}

void Element::DirtyOffset()
{
	if(!offset_dirty)
	{
		offset_dirty = true;

		if(transform_state)
			DirtyTransformState(true, true);

		// Not strictly true ... ?
		for (size_t i = 0; i < children.size(); i++)
			children[i]->DirtyOffset();
	}
}

void Element::UpdateOffset()
{
	using namespace Style;
	const auto& computed = meta->computed_values;
	Position position_property = computed.position;

	if (position_property == Position::Absolute ||
		position_property == Position::Fixed)
	{
		if (offset_parent != nullptr)
		{
			const Box& parent_box = offset_parent->GetBox();
			Vector2f containing_block = parent_box.GetSize(Box::PADDING);

			// If the element is anchored left, then the position is offset by that resolved value.
			if (computed.left.type != Left::Auto)
				relative_offset_base.x = parent_box.GetEdge(Box::BORDER, Box::LEFT) + (ResolveValue(computed.left, containing_block.x) + GetBox().GetEdge(Box::MARGIN, Box::LEFT));

			// If the element is anchored right, then the position is set first so the element's right-most edge
			// (including margins) will render up against the containing box's right-most content edge, and then
			// offset by the resolved value.
			else if (computed.right.type != Right::Auto)
				relative_offset_base.x = containing_block.x + parent_box.GetEdge(Box::BORDER, Box::LEFT) - (ResolveValue(computed.right, containing_block.x) + GetBox().GetSize(Box::BORDER).x + GetBox().GetEdge(Box::MARGIN, Box::RIGHT));

			// If the element is anchored top, then the position is offset by that resolved value.
			if (computed.top.type != Top::Auto)
				relative_offset_base.y = parent_box.GetEdge(Box::BORDER, Box::TOP) + (ResolveValue(computed.top, containing_block.y) + GetBox().GetEdge(Box::MARGIN, Box::TOP));

			// If the element is anchored bottom, then the position is set first so the element's right-most edge
			// (including margins) will render up against the containing box's right-most content edge, and then
			// offset by the resolved value.
			else if (computed.bottom.type != Bottom::Auto)
				relative_offset_base.y = containing_block.y + parent_box.GetEdge(Box::BORDER, Box::TOP) - (ResolveValue(computed.bottom, containing_block.y) + GetBox().GetSize(Box::BORDER).y + GetBox().GetEdge(Box::MARGIN, Box::BOTTOM));
		}
	}
	else if (position_property == Position::Relative)
	{
		if (offset_parent != nullptr)
		{
			const Box& parent_box = offset_parent->GetBox();
			Vector2f containing_block = parent_box.GetSize();

			if (computed.left.type != Left::Auto)
				relative_offset_position.x = ResolveValue(computed.left, containing_block.x);
			else if (computed.right.type != Right::Auto)
				relative_offset_position.x = -1 * ResolveValue(computed.right, containing_block.x);
			else
				relative_offset_position.x = 0;

			if (computed.top.type != Top::Auto)
				relative_offset_position.y = ResolveValue(computed.top, containing_block.y);
			else if (computed.bottom.type != Bottom::Auto)
				relative_offset_position.y = -1 * ResolveValue(computed.bottom, containing_block.y);
			else
				relative_offset_position.y = 0;
		}
	}
	else
	{
		relative_offset_position.x = 0;
		relative_offset_position.y = 0;
	}
}

void Element::BuildLocalStackingContext()
{
	stacking_context_dirty = false;
	stacking_context.clear();

	BuildStackingContext(&stacking_context);
	std::stable_sort(stacking_context.begin(), stacking_context.end(), ElementSortZIndex());
}

void Element::BuildStackingContext(ElementList* new_stacking_context)
{
	RMLUI_ZoneScoped;

	// Build the list of ordered children. Our child list is sorted within the stacking context so stacked elements
	// will render in the right order; ie, positioned elements will render on top of inline elements, which will render
	// on top of floated elements, which will render on top of block elements.
	std::vector< std::pair< Element*, float > > ordered_children;
	for (size_t i = 0; i < children.size(); ++i)
	{
		Element* child = children[i].get();

		if (!child->IsVisible())
			continue;

		std::pair< Element*, float > ordered_child;
		ordered_child.first = child;

		if (child->GetPosition() != Style::Position::Static)
			ordered_child.second = 3;
		else if (child->GetFloat() != Style::Float::None)
			ordered_child.second = 1;
		else if (child->GetDisplay() == Style::Display::Block)
			ordered_child.second = 0;
		else
			ordered_child.second = 2;

		ordered_children.push_back(ordered_child);
	}

	// Sort the list!
	std::stable_sort(ordered_children.begin(), ordered_children.end(), ElementSortZOrder());

	// Add the list of ordered children into the stacking context in order.
	for (size_t i = 0; i < ordered_children.size(); ++i)
	{
		new_stacking_context->push_back(ordered_children[i].first);

		if (!ordered_children[i].first->local_stacking_context)
			ordered_children[i].first->BuildStackingContext(new_stacking_context);
	}
}

void Element::DirtyStackingContext()
{
	// The first ancestor of ours that doesn't have an automatic z-index is the ancestor that is establishing our local
	// stacking context.
	Element* stacking_context_parent = this;
	while (stacking_context_parent != nullptr &&
		   !stacking_context_parent->local_stacking_context)
		stacking_context_parent = stacking_context_parent->GetParentNode();

	if (stacking_context_parent != nullptr)
		stacking_context_parent->stacking_context_dirty = true;
}

void Element::DirtyStructure()
{
	structure_dirty = true;
}

void Element::UpdateStructure()
{
	if (structure_dirty)
	{
		structure_dirty = false;

		// If this element or its children depend on structured selectors, they may need to be updated.
		GetStyle()->DirtyDefinition();
	}
}


bool Element::Animate(const String & property_name, const Property & target_value, float duration, Tween tween, int num_iterations, bool alternate_direction, float delay, const Property* start_value)
{
	bool result = false;
	PropertyId property_id = StyleSheetSpecification::GetPropertyId(property_name);

	auto it_animation = StartAnimation(property_id, start_value, num_iterations, alternate_direction, delay, false);
	if (it_animation != animations.end())
	{
		result = it_animation->AddKey(duration, target_value, *this, tween, true);
		if (!result)
			animations.erase(it_animation);
	}

	return result;
}


bool Element::AddAnimationKey(const String & property_name, const Property & target_value, float duration, Tween tween)
{
	ElementAnimation* animation = nullptr;

	PropertyId property_id = StyleSheetSpecification::GetPropertyId(property_name);

	for (auto& existing_animation : animations) {
		if (existing_animation.GetPropertyId() == property_id) {
			animation = &existing_animation;
			break;
		}
	}
	if (!animation)
		return false;

	bool result = animation->AddKey(animation->GetDuration() + duration, target_value, *this, tween, true);

	return result;
}


ElementAnimationList::iterator Element::StartAnimation(PropertyId property_id, const Property* start_value, int num_iterations, bool alternate_direction, float delay, bool initiated_by_animation_property)
{
	auto it = std::find_if(animations.begin(), animations.end(), [&](const ElementAnimation& el) { return el.GetPropertyId() == property_id; });

	if (it != animations.end())
	{
		*it = ElementAnimation{};
	}
	else
	{
		animations.emplace_back();
		it = animations.end() - 1;
	}

	Property value;

	if (start_value)
	{
		value = *start_value;
		if (!value.definition)
			if(auto default_value = GetProperty(property_id))
				value.definition = default_value->definition;	
	}
	else if (auto default_value = GetProperty(property_id))
	{
		value = *default_value;
	}

	if (value.definition)
	{
		ElementAnimationOrigin origin = (initiated_by_animation_property ? ElementAnimationOrigin::Animation : ElementAnimationOrigin::User);
		double start_time = Clock::GetElapsedTime() + (double)delay;
		*it = ElementAnimation{ property_id, origin, value, *this, start_time, 0.0f, num_iterations, alternate_direction };
	}
	
	if(!it->IsInitalized())
	{
		animations.erase(it);
		it = animations.end();
	}

	return it;
}


bool Element::AddAnimationKeyTime(PropertyId property_id, const Property* target_value, float time, Tween tween)
{
	if (!target_value)
		target_value = meta->style.GetProperty(property_id);
	if (!target_value)
		return false;

	ElementAnimation* animation = nullptr;

	for (auto& existing_animation : animations) {
		if (existing_animation.GetPropertyId() == property_id) {
			animation = &existing_animation;
			break;
		}
	}
	if (!animation)
		return false;

	bool result = animation->AddKey(time, *target_value, *this, tween, true);

	return result;
}

bool Element::StartTransition(const Transition & transition, const Property& start_value, const Property & target_value)
{
	auto it = std::find_if(animations.begin(), animations.end(), [&](const ElementAnimation& el) { return el.GetPropertyId() == transition.id; });

	if (it != animations.end() && !it->IsTransition())
		return false;

	float duration = transition.duration;
	double start_time = Clock::GetElapsedTime() + (double)transition.delay;

	if (it == animations.end())
	{
		// Add transition as new animation
		animations.push_back(
			ElementAnimation{ transition.id, ElementAnimationOrigin::Transition, start_value, *this, start_time, 0.0f, 1, false }
		);
		it = (animations.end() - 1);
	}
	else
	{
		// Compress the duration based on the progress of the current animation
		float f = it->GetInterpolationFactor();
		f = 1.0f - (1.0f - f)*transition.reverse_adjustment_factor;
		duration = duration * f;
		// Replace old transition
		*it = ElementAnimation{ transition.id, ElementAnimationOrigin::Transition, start_value, *this, start_time, 0.0f, 1, false };
	}

	bool result = it->AddKey(duration, target_value, *this, transition.tween, true);

	if (result)
		SetProperty(transition.id, start_value);
	else
		animations.erase(it);

	return result;
}

void Element::HandleTransitionProperty()
{
	if(dirty_transition)
	{
		dirty_transition = false;

		// Remove all transitions that are no longer in our local list
		const TransitionList& keep_transitions = GetComputedValues().transition;

		if (keep_transitions.all)
			return;

		auto it_remove = animations.end();

		if (keep_transitions.none)
		{
			// All transitions should be removed, but only touch the animations that originate from the 'transition' property.
			// Move all animations to be erased in a valid state at the end of the list, and erase later.
			it_remove = std::partition(animations.begin(), animations.end(),
				[](const ElementAnimation& animation) -> bool { return !animation.IsTransition(); }
			);
		}
		else
		{
			// Only remove the transitions that are not in our keep list.
			const auto& keep_transitions_list = keep_transitions.transitions;

			it_remove = std::partition(animations.begin(), animations.end(),
				[&keep_transitions_list](const ElementAnimation& animation) -> bool {
					if (!animation.IsTransition())
						return true;
					auto it = std::find_if(keep_transitions_list.begin(), keep_transitions_list.end(),
						[&animation](const Transition& transition) { return animation.GetPropertyId() == transition.id; }
					);
					bool keep_animation = (it != keep_transitions_list.end());
					return keep_animation;
				}
			);
		}

		// We can decide what to do with cancelled transitions here.
		for (auto it = it_remove; it != animations.end(); ++it)
			RemoveProperty(it->GetPropertyId());

		animations.erase(it_remove, animations.end());
	}
}

void Element::HandleAnimationProperty()
{
	// Note: We are effectively restarting all animations whenever 'dirty_animation' is set. Use the dirty flag with care,
	// or find another approach which only updates actual "dirty" animations.
	if (dirty_animation)
	{
		dirty_animation = false;

		const AnimationList& animation_list = meta->computed_values.animation;
		bool element_has_animations = (!animation_list.empty() || !animations.empty());
		StyleSheet* stylesheet = nullptr;

		if (element_has_animations)
			stylesheet = GetStyleSheet().get();

		if (stylesheet)
		{
			// Remove existing animations
			{
				// We only touch the animations that originate from the 'animation' property.
				auto it_remove = std::partition(animations.begin(), animations.end(), 
					[](const ElementAnimation & animation) { return animation.GetOrigin() != ElementAnimationOrigin::Animation; }
				);

				// We can decide what to do with cancelled animations here.
				for (auto it = it_remove; it != animations.end(); ++it)
					RemoveProperty(it->GetPropertyId());

				animations.erase(it_remove, animations.end());
			}

			// Start animations
			for (const auto& animation : animation_list)
			{
				const Keyframes* keyframes_ptr = stylesheet->GetKeyframes(animation.name);
				if (keyframes_ptr && keyframes_ptr->blocks.size() >= 1 && !animation.paused)
				{
					auto& property_ids = keyframes_ptr->property_ids;
					auto& blocks = keyframes_ptr->blocks;

					bool has_from_key = (blocks[0].normalized_time == 0);
					bool has_to_key = (blocks.back().normalized_time == 1);

					// If the first key defines initial conditions for a given property, use those values, else, use this element's current values.
					for (PropertyId id : property_ids)
						StartAnimation(id, (has_from_key ? blocks[0].properties.GetProperty(id) : nullptr), animation.num_iterations, animation.alternate, animation.delay, true);

					// Add middle keys: Need to skip the first and last keys if they set the initial and end conditions, respectively.
					for (int i = (has_from_key ? 1 : 0); i < (int)blocks.size() + (has_to_key ? -1 : 0); i++)
					{
						// Add properties of current key to animation
						float time = blocks[i].normalized_time * animation.duration;
						for (auto& property : blocks[i].properties.GetProperties())
							AddAnimationKeyTime(property.first, &property.second, time, animation.tween);
					}

					// If the last key defines end conditions for a given property, use those values, else, use this element's current values.
					float time = animation.duration;
					for (PropertyId id : property_ids)
						AddAnimationKeyTime(id, (has_to_key ? blocks.back().properties.GetProperty(id) : nullptr), time, animation.tween);
				}
			}
		}
	}
}

void Element::AdvanceAnimations()
{
	if (!animations.empty())
	{
		double time = Clock::GetElapsedTime();

		for (auto& animation : animations)
		{
			Property property = animation.UpdateAndGetProperty(time, *this);
			if (property.unit != Property::UNKNOWN)
				SetProperty(animation.GetPropertyId(), property);
		}

		// Move all completed animations to the end of the list
		auto it_completed = std::partition(animations.begin(), animations.end(), [](const ElementAnimation& animation) { return !animation.IsComplete(); });

		std::vector<Dictionary> dictionary_list;
		std::vector<bool> is_transition;
		dictionary_list.reserve(animations.end() - it_completed);
		is_transition.reserve(animations.end() - it_completed);

		for (auto it = it_completed; it != animations.end(); ++it)
		{
			const String& property_name = StyleSheetSpecification::GetPropertyName(it->GetPropertyId());

			dictionary_list.emplace_back();
			dictionary_list.back().emplace("property", Variant(property_name));
			is_transition.push_back(it->IsTransition());

			// Remove completed transition- and animation-initiated properties.
			// Should behave like in HandleTransitionProperty() and HandleAnimationProperty() respectively.
			if (it->GetOrigin() != ElementAnimationOrigin::User)
				RemoveProperty(it->GetPropertyId());
		}

		// Need to erase elements before submitting event, as iterators might be invalidated when calling external code.
		animations.erase(it_completed, animations.end());

		for (size_t i = 0; i < dictionary_list.size(); i++)
			DispatchEvent(is_transition[i] ? EventId::Transitionend : EventId::Animationend, dictionary_list[i]);
	}
}



void Element::DirtyTransformState(bool perspective_dirty, bool transform_dirty)
{
	dirty_perspective |= perspective_dirty;
	dirty_transform |= transform_dirty;
}


void Element::UpdateTransformState()
{
	if (!dirty_perspective && !dirty_transform)
		return;

	const ComputedValues& computed = meta->computed_values;

	const Vector2f pos = GetAbsoluteOffset(Box::BORDER);
	const Vector2f size = GetBox().GetSize(Box::BORDER);
	
	bool perspective_or_transform_changed = false;

	if (dirty_perspective)
	{
		// If perspective is set on this element, then it applies to our children. We just calculate it here, 
		// and let the children's transform update merge it with their transform.
		bool had_perspective = (transform_state && transform_state->GetLocalPerspective());

		float distance = computed.perspective;
		Vector2f vanish = Vector2f(pos.x + size.x * 0.5f, pos.y + size.y * 0.5f);
		bool have_perspective = false;

		if (distance > 0.0f)
		{
			have_perspective = true;

			// Compute the vanishing point from the perspective origin
			if (computed.perspective_origin_x.type == Style::PerspectiveOrigin::Percentage)
				vanish.x = pos.x + computed.perspective_origin_x.value * 0.01f * size.x;
			else
				vanish.x = pos.x + computed.perspective_origin_x.value;

			if (computed.perspective_origin_y.type == Style::PerspectiveOrigin::Percentage)
				vanish.y = pos.y + computed.perspective_origin_y.value * 0.01f * size.y;
			else
				vanish.y = pos.y + computed.perspective_origin_y.value;
		}

		if (have_perspective)
		{
			// Equivalent to: Translate(x,y,0) * Perspective(distance) * Translate(-x,-y,0)
			Matrix4f perspective = Matrix4f::FromRows(
				{ 1, 0, -vanish.x / distance, 0 },
				{ 0, 1, -vanish.y / distance, 0 },
				{ 0, 0, 1, 0 },
				{ 0, 0, -1 / distance, 1 }
			);

			if (!transform_state)
				transform_state = std::make_unique<TransformState>();

			perspective_or_transform_changed |= transform_state->SetLocalPerspective(&perspective);
		}
		else if (transform_state)
			transform_state->SetLocalPerspective(nullptr);

		perspective_or_transform_changed |= (have_perspective != had_perspective);

		dirty_perspective = false;
	}


	if (dirty_transform)
	{
		// We want to find the accumulated transform given all our ancestors. It is assumed here that the parent transform is already updated,
		// so that we only need to consider our local transform and combine it with our parent's transform and perspective matrices.
		bool had_transform = (transform_state && transform_state->GetTransform());

		bool have_transform = false;
		Matrix4f transform = Matrix4f::Identity();

		if (computed.transform)
		{
			// First find the current element's transform
			const int n = computed.transform->GetNumPrimitives();
			for (int i = 0; i < n; ++i)
			{
				const Transforms::Primitive& primitive = computed.transform->GetPrimitive(i);

				Matrix4f matrix;
				if (primitive.ResolveTransform(matrix, *this))
				{
					transform *= matrix;
					have_transform = true;
				}
			}

			if(have_transform)
			{
				// Compute the transform origin
				Vector3f transform_origin(pos.x + size.x * 0.5f, pos.y + size.y * 0.5f, 0);

				if (computed.transform_origin_x.type == Style::TransformOrigin::Percentage)
					transform_origin.x = pos.x + computed.transform_origin_x.value * size.x * 0.01f;
				else
					transform_origin.x = pos.x + computed.transform_origin_x.value;

				if (computed.transform_origin_y.type == Style::TransformOrigin::Percentage)
					transform_origin.y = pos.y + computed.transform_origin_y.value * size.y * 0.01f;
				else
					transform_origin.y = pos.y + computed.transform_origin_y.value;

				transform_origin.z = computed.transform_origin_z;

				// Make the transformation apply relative to the transform origin
				transform = Matrix4f::Translate(transform_origin) * transform * Matrix4f::Translate(-transform_origin);
			}

			// We may want to include the local offsets here, as suggested by the CSS specs, so that the local transform is applied after the offset I believe
			// the motivation is. Then we would need to subtract the absolute zero-offsets during geometry submit whenever we have transforms.
		}

		if (parent && parent->transform_state)
		{
			// Apply the parent's local perspective and transform.
			// @performance: If we have no local transform and no parent perspective, we can effectively just point to the parent transform instead of copying it.
			const TransformState& parent_state = *parent->transform_state;

			if (auto parent_perspective = parent_state.GetLocalPerspective())
			{
				transform = *parent_perspective * transform;
				have_transform = true;
			}

			if (auto parent_transform = parent_state.GetTransform())
			{
				transform = *parent_transform * transform;
				have_transform = true;
			}
		}

		if (have_transform)
		{
			if (!transform_state)
				transform_state = std::make_unique<TransformState>();

			perspective_or_transform_changed |= transform_state->SetTransform(&transform);
		}
		else if (transform_state)
			transform_state->SetTransform(nullptr);

		perspective_or_transform_changed |= (had_transform != have_transform);
	}

	// A change in perspective or transform will require an update to children transforms as well.
	if (perspective_or_transform_changed)
	{
		for (size_t i = 0; i < children.size(); i++)
			children[i]->DirtyTransformState(false, true);
	}

	// No reason to keep the transform state around if transform and perspective have been removed.
	if (transform_state && !transform_state->GetTransform() && !transform_state->GetLocalPerspective())
	{
		transform_state.reset();
	}
}

}
}<|MERGE_RESOLUTION|>--- conflicted
+++ resolved
@@ -1623,7 +1623,6 @@
 			StyleSheetParser parser;
 			parser.ParseProperties(properties, it->second.GetReference<String>());
 
-<<<<<<< HEAD
 			for (const auto& name_value : properties.GetProperties())
 			{
 				meta->style.SetProperty(name_value.first, name_value.second);
@@ -1633,10 +1632,6 @@
 		{
 			Log::Message(Log::LT_WARNING, "Invalid 'style' attribute, string type required. In element: %s", GetAddress().c_str());
 		}
-=======
-		for (auto& id_property_pair : properties.GetProperties())
-			meta->style.SetProperty(id_property_pair.first, id_property_pair.second);
->>>>>>> 08bc704a
 	}
 }
 
