/*
 * This source file is part of RmlUi, the HTML/CSS Interface Middleware
 *
 * For the latest information, see http://github.com/mikke89/RmlUi
 *
 * Copyright (c) 2008-2010 CodePoint Ltd, Shift Technology Ltd
 * Copyright (c) 2019 The RmlUi Team, and contributors
 *
 * Permission is hereby granted, free of charge, to any person obtaining a copy
 * of this software and associated documentation files (the "Software"), to deal
 * in the Software without restriction, including without limitation the rights
 * to use, copy, modify, merge, publish, distribute, sublicense, and/or sell
 * copies of the Software, and to permit persons to whom the Software is
 * furnished to do so, subject to the following conditions:
 *
 * The above copyright notice and this permission notice shall be included in
 * all copies or substantial portions of the Software.
 * 
 * THE SOFTWARE IS PROVIDED "AS IS", WITHOUT WARRANTY OF ANY KIND, EXPRESS OR
 * IMPLIED, INCLUDING BUT NOT LIMITED TO THE WARRANTIES OF MERCHANTABILITY,
 * FITNESS FOR A PARTICULAR PURPOSE AND NONINFRINGEMENT. IN NO EVENT SHALL THE
 * AUTHORS OR COPYRIGHT HOLDERS BE LIABLE FOR ANY CLAIM, DAMAGES OR OTHER
 * LIABILITY, WHETHER IN AN ACTION OF CONTRACT, TORT OR OTHERWISE, ARISING FROM,
 * OUT OF OR IN CONNECTION WITH THE SOFTWARE OR THE USE OR OTHER DEALINGS IN
 * THE SOFTWARE.
 *
 */

  
#include "precompiled.h"
#include "../../Include/RmlUi/Core/Element.h"
#include "../../Include/RmlUi/Core/Dictionary.h"
#include "../../Include/RmlUi/Core/TransformPrimitive.h"
#include <algorithm>
#include <limits>
#include "Clock.h"
#include "ComputeProperty.h"
#include "DirtyPropertyList.h"
#include "ElementAnimation.h"
#include "ElementBackground.h"
#include "ElementBorder.h"
#include "ElementDefinition.h"
#include "ElementStyle.h"
#include "EventDispatcher.h"
#include "EventSpecification.h"
#include "ElementDecoration.h"
#include "FontFaceHandle.h"
#include "LayoutEngine.h"
#include "PluginRegistry.h"
#include "PropertiesIterator.h"
#include "Pool.h"
#include "StyleSheetParser.h"
#include "XMLParseTools.h"
#include "../../Include/RmlUi/Core/Core.h"

namespace Rml {
namespace Core {

/**
	STL function object for sorting elements by z-type (ie, float-types before general types, etc).
	@author Peter Curry
 */
class ElementSortZOrder
{
public:
	bool operator()(const std::pair< Element*, float >& lhs, const std::pair< Element*, float >& rhs) const
	{
		return lhs.second < rhs.second;
	}
};

/**
	STL function object for sorting elements by z-index property.
	@author Peter Curry
 */
class ElementSortZIndex
{
public:
	bool operator()(const Element* lhs, const Element* rhs) const
	{
		// Check the z-index.
		return lhs->GetZIndex() < rhs->GetZIndex();
	}
};

<<<<<<< HEAD
// Determines how many levels up in the hierarchy the OnChildAdd and OnChildRemove are called (starting at the child itself)
static constexpr int ChildNotifyLevels = 2;


struct ElementMetaChunk;
static Pool< ElementMetaChunk > element_meta_chunk_pool(200, true);


// Meta objects for element collected in a single struct to reduce memory allocations
struct ElementMeta 
{
	ElementMeta(Element* el) : event_dispatcher(el), style(el), background(el), border(el), decoration(el), scroll(el)  {}
	EventDispatcher event_dispatcher;
	ElementStyle style;
	ElementBackground background;
	ElementBorder border;
	ElementDecoration decoration;
	ElementScroll scroll;
	Style::ComputedValues computed_values;

	void* operator new(size_t size)
	{
		void* memory = element_meta_chunk_pool.AllocateObject();
		return memory;
	}
	void operator delete(void* chunk)
	{
		element_meta_chunk_pool.DeallocateObject((ElementMetaChunk*)chunk);
	}
}; 

struct alignas(ElementMeta) ElementMetaChunk
{
	ElementMetaChunk() { memset(buffer, 0, size); }
	static constexpr size_t size = sizeof(ElementMeta);
	char buffer[size];
};


/// Constructs a new libRocket element.
Element::Element(const String& tag) : tag(tag), relative_offset_base(0, 0), relative_offset_position(0, 0), absolute_offset(0, 0), scroll_offset(0, 0), content_offset(0, 0), content_box(0, 0), 
transform_state(), transform_state_perspective_dirty(true), transform_state_transform_dirty(true), transform_state_parent_transform_dirty(true), dirty_animation(false), dirty_transition(false)
=======
/// Constructs a new RmlUi element.
Element::Element(const String& _tag) : relative_offset_base(0, 0), relative_offset_position(0, 0), absolute_offset(0, 0), scroll_offset(0, 0), boxes(1), content_offset(0, 0), content_box(0, 0), 
transform_state(), transform_state_perspective_dirty(true), transform_state_transform_dirty(true), transform_state_parent_transform_dirty(true), dirty_animation(false)
>>>>>>> 4f13806c
{
	ROCKET_ASSERT(tag == ToLower(tag));
	parent = NULL;
	focus = NULL;
	instancer = NULL;
	owner_document = NULL;

	offset_fixed = false;
	offset_parent = NULL;
	offset_dirty = true;

	client_area = Box::PADDING;

	num_non_dom_children = 0;

	visible = true;

	z_index = 0;

	local_stacking_context = false;
	local_stacking_context_forced = false;
	stacking_context_dirty = false;

	structure_dirty = false;

	computed_values_are_default_initialized = true;
	box_dirty = false;

	font_face_handle = NULL;
	
	clipping_ignore_depth = 0;
	clipping_enabled = false;
	clipping_state_dirty = true;

	element_meta = new ElementMeta(this);

	event_dispatcher = &element_meta->event_dispatcher;
	style = &element_meta->style;
	background = &element_meta->background;
	border = &element_meta->border;
	decoration = &element_meta->decoration;
	scroll = &element_meta->scroll;
}

Element::~Element()
{
	RMLUI_ASSERT(parent == NULL);	

	PluginRegistry::NotifyElementDestroy(this);

	// Remove scrollbar elements before we delete the children!
	scroll->ClearScrollbars();

	// A simplified version of RemoveChild() for destruction.
	for (Element* child : children)
	{
		Element* child_ancestor = child;
		for (int i = 0; i <= ChildNotifyLevels && child_ancestor; i++, child_ancestor = child_ancestor->GetParentNode())
			child_ancestor->OnChildRemove(child);
	}

	if (deleted_children.empty())
		deleted_children = std::move(children);
	else
		deleted_children.insert(deleted_children.end(), children.begin(), children.end());
	
	children.clear();
	num_non_dom_children = 0;

	// Release all deleted children.
	ReleaseElements(deleted_children);

	delete element_meta;

	if (font_face_handle != NULL)
		font_face_handle->RemoveReference();

	if (instancer)
		instancer->RemoveReference();
}

void Element::Update(float dp_ratio)
{
	ReleaseElements(deleted_children);

	OnUpdate();

	UpdateStructure();

	style->UpdateDefinition();
	scroll->Update();

	UpdateTransition();
	UpdateAnimation();
	AdvanceAnimations();

	if(style->AnyPropertiesDirty())
	{
		const ComputedValues* parent_values = nullptr;
		const ComputedValues* document_values = nullptr;
		if (parent)
			parent_values = &parent->GetComputedValues();
		if (auto doc = GetOwnerDocument())
			document_values = &doc->GetComputedValues();

		// Compute values and clear dirty properties
		auto dirty_properties = style->ComputeValues(element_meta->computed_values, parent_values, document_values, computed_values_are_default_initialized, dp_ratio);

		computed_values_are_default_initialized = false;

		// Computed values are just calculated and can safely be used in OnPropertyChange.
		// However, new properties set during this call will not be available until the next update loop.
		// Enable ROCKET_DEBUG to get a warning when this happens.
		if (dirty_properties.IsAllDirty())
			OnPropertyChange(StyleSheetSpecification::GetRegisteredProperties());
		else if(!dirty_properties.Empty())
			OnPropertyChange(dirty_properties.ToPropertyList());

#ifdef ROCKET_DEBUG
		if (style->AnyPropertiesDirty())
			Log::Message(Log::LT_WARNING, "One or more properties were set during OnPropertyChange, these will only be evaluated on the next update call and should be avoided.");
#endif
	}


	if (box_dirty)
	{
		box_dirty = false;
		OnResize();
	}

	UpdateTransformState();

	for (size_t i = 0; i < children.size(); i++)
		children[i]->Update(dp_ratio);
}

void Element::Render()
{
	// Rebuild our stacking context if necessary.
	if (stacking_context_dirty)
		BuildLocalStackingContext();

	// Apply our transform
	ElementUtilities::ApplyTransform(*this);

	// Render all elements in our local stacking context that have a z-index beneath our local index of 0.
	size_t i = 0;
	for (; i < stacking_context.size() && stacking_context[i]->z_index < 0; ++i)
		stacking_context[i]->Render();

	// Set up the clipping region for this element.
	if (ElementUtilities::SetClippingRegion(this))
	{
		background->RenderBackground();
		border->RenderBorder();
		decoration->RenderDecorators();

		OnRender();
	}

	// Render the rest of the elements in the stacking context.
	for (; i < stacking_context.size(); ++i)
		stacking_context[i]->Render();

	// Unapply our transform
	ElementUtilities::UnapplyTransform(*this);
}

// Clones this element, returning a new, unparented element.
Element* Element::Clone() const
{
	Element* clone = NULL;

	if (instancer != NULL)
	{
		clone = instancer->InstanceElement(NULL, GetTagName(), attributes);
		if (clone != NULL)
			clone->SetInstancer(instancer);
	}
	else
		clone = Factory::InstanceElement(NULL, GetTagName(), GetTagName(), attributes);

	if (clone != NULL)
	{
		String inner_rml;
		GetInnerRML(inner_rml);

		clone->SetInnerRML(inner_rml);
	}

	return clone;
}

// Sets or removes a class on the element.
void Element::SetClass(const String& class_name, bool activate)
{
	style->SetClass(class_name, activate);
}

// Checks if a class is set on the element.
bool Element::IsClassSet(const String& class_name) const
{
	return style->IsClassSet(class_name);
}

// Specifies the entire list of classes for this element. This will replace any others specified.
void Element::SetClassNames(const String& class_names)
{
	SetAttribute("class", class_names);
}

/// Return the active class list
String Element::GetClassNames() const
{
	return style->GetClassNames();
}

// Returns the active style sheet for this element. This may be NULL.
StyleSheet* Element::GetStyleSheet() const
{
	return style->GetStyleSheet();
}

// Returns the element's definition, updating if necessary.
const ElementDefinition* Element::GetDefinition()
{
	return style->GetDefinition();
}

// Fills an String with the full address of this element.
String Element::GetAddress(bool include_pseudo_classes) const
{
	// Add the tag name onto the address.
	String address(tag);

	// Add the ID if we have one.
	if (!id.empty())
	{
		address += "#";
		address += id;
	}

	String classes = style->GetClassNames();
	if (!classes.empty())
	{
		classes = Replace(classes, '.', ' ');
		address += ".";
		address += classes;
	}

	if (include_pseudo_classes)
	{
		const PseudoClassList& pseudo_classes = style->GetActivePseudoClasses();		
		for (PseudoClassList::const_iterator i = pseudo_classes.begin(); i != pseudo_classes.end(); ++i)
		{
			address += ":";
			address += (*i);
		}
	}

	if (parent)
	{
		address += " < ";
		return address + parent->GetAddress(true);
	}
	else
		return address;
}

// Sets the position of this element, as a two-dimensional offset from another element.
void Element::SetOffset(const Vector2f& offset, Element* _offset_parent, bool _offset_fixed)
{
	_offset_fixed |= GetPosition() == Style::Position::Fixed;

	// If our offset has definitely changed, or any of our parenting has, then these are set and
	// updated based on our left / right / top / bottom properties.
	if (relative_offset_base != offset ||
		offset_parent != _offset_parent ||
		offset_fixed != _offset_fixed)
	{
		relative_offset_base = offset;
		offset_fixed = _offset_fixed;
		offset_parent = _offset_parent;
		UpdateOffset();
		DirtyOffset();
	}

	// Otherwise, our offset is updated in case left / right / top / bottom will have an impact on
	// our final position, and our children are dirtied if they do.
	else
	{
		Vector2f& old_base = relative_offset_base;
		Vector2f& old_position = relative_offset_position;

		UpdateOffset();

		if (old_base != relative_offset_base ||
			old_position != relative_offset_position)
			DirtyOffset();
	}
}

// Returns the position of the top-left corner of one of the areas of this element's primary box.
Vector2f Element::GetRelativeOffset(Box::Area area)
{
	return relative_offset_base + relative_offset_position + GetBox().GetPosition(area);
}

// Returns the position of the top-left corner of one of the areas of this element's primary box.
Vector2f Element::GetAbsoluteOffset(Box::Area area)
{
	if (offset_dirty)
	{
		offset_dirty = false;

		if (offset_parent != NULL)
			absolute_offset = offset_parent->GetAbsoluteOffset(Box::BORDER) + relative_offset_base + relative_offset_position;
		else
			absolute_offset = relative_offset_base + relative_offset_position;

		// Add any parent scrolling onto our position as well. Could cache this if required.
		if (!offset_fixed)
		{
			Element* scroll_parent = parent;
			while (scroll_parent != NULL)
			{
				absolute_offset -= (scroll_parent->scroll_offset + scroll_parent->content_offset);
				if (scroll_parent == offset_parent)
					break;
				else
					scroll_parent = scroll_parent->parent;
			}
		}
	}

	return absolute_offset + GetBox().GetPosition(area);
}

// Sets an alternate area to use as the client area.
void Element::SetClientArea(Box::Area _client_area)
{
	client_area = _client_area;
}

// Returns the area the element uses as its client area.
Box::Area Element::GetClientArea() const
{
	return client_area;
}

// Sets the dimensions of the element's internal content.
void Element::SetContentBox(const Vector2f& _content_offset, const Vector2f& _content_box)
{
	if (content_offset != _content_offset ||
		content_box != _content_box)
	{
		// Seems to be jittering a wee bit; might need to be looked at.
		scroll_offset.x += (content_offset.x - _content_offset.x);
		scroll_offset.y += (content_offset.y - _content_offset.y);

		content_offset = _content_offset;
		content_box = _content_box;

		scroll_offset.x = Math::Min(scroll_offset.x, GetScrollWidth() - GetClientWidth());
		scroll_offset.y = Math::Min(scroll_offset.y, GetScrollHeight() - GetClientHeight());
		DirtyOffset();
	}
}

// Sets the box describing the size of the element.
void Element::SetBox(const Box& box)
{
	if (box != main_box || additional_boxes.size() > 0)
	{
		main_box = box;
		additional_boxes.clear();

		box_dirty = true;
		background->DirtyBackground();
		border->DirtyBorder();
		decoration->DirtyDecorators();
	}
}

// Adds a box to the end of the list describing this element's geometry.
void Element::AddBox(const Box& box)
{
	additional_boxes.push_back(box);

	box_dirty = true;
	background->DirtyBackground();
	border->DirtyBorder();
	decoration->DirtyDecorators();
}

// Returns one of the boxes describing the size of the element.
const Box& Element::GetBox()
{
	return main_box;
}

// Returns one of the boxes describing the size of the element.
const Box& Element::GetBox(int index)
{
	if (index < 1)
		return main_box;
	
	int additional_box_index = index - 1;
	if (additional_box_index >= (int)additional_boxes.size())
		return main_box;

	return additional_boxes[additional_box_index];
}

// Returns the number of boxes making up this element's geometry.
int Element::GetNumBoxes()
{
	return 1 + (int)additional_boxes.size();
}

// Returns the baseline of the element, in pixels offset from the bottom of the element's content area.
float Element::GetBaseline() const
{
	return 0;
}

// Gets the intrinsic dimensions of this element, if it is of a type that has an inherent size.
bool Element::GetIntrinsicDimensions(Vector2f& RMLUI_UNUSED_PARAMETER(dimensions))
{
	RMLUI_UNUSED(dimensions);

	return false;
}

// Checks if a given point in screen coordinates lies within the bordered area of this element.
bool Element::IsPointWithinElement(const Vector2f& point)
{
	Vector2f position = GetAbsoluteOffset(Box::BORDER);

	for (int i = 0; i < GetNumBoxes(); ++i)
	{
		const Box& box = GetBox(i);

		Vector2f box_position = position + box.GetOffset();
		Vector2f box_dimensions = box.GetSize(Box::BORDER);
		if (point.x >= box_position.x &&
			point.x <= (box_position.x + box_dimensions.x) &&
			point.y >= box_position.y &&
			point.y <= (box_position.y + box_dimensions.y))
		{
			return true;
		}
	}

	return false;
}

// Returns the visibility of the element.
bool Element::IsVisible() const
{
	return visible;
}

// Returns the z-index of the element.
float Element::GetZIndex() const
{
	return z_index;
}

// Returns the element's font face handle.
FontFaceHandle* Element::GetFontFaceHandle() const
{
	return font_face_handle;
}

// Sets a local property override on the element.
bool Element::SetProperty(const String& name, const String& value)
{
	// The name may be a shorthand giving us multiple underlying properties
	PropertyDictionary properties;
	if (!StyleSheetSpecification::ParsePropertyDeclaration(properties, name, value))
	{
		Log::Message(Log::LT_WARNING, "Syntax error parsing inline property declaration '%s: %s;'.", name.c_str(), value.c_str());
		return false;
	}
	for (auto& property : properties.GetProperties())
	{
		if (!style->SetProperty(property.first, property.second))
			return false;
	}
	return true;
}

// Removes a local property override on the element.
void Element::RemoveProperty(const String& name)
{
	style->RemoveProperty(StyleSheetSpecification::GetPropertyId(name));
}

// Removes a local property override on the element.
void Element::RemoveProperty(PropertyId id)
{
	style->RemoveProperty(id);
}

// Sets a local property override on the element to a pre-parsed value.
bool Element::SetProperty(PropertyId id, const Property& property)
{
	return style->SetProperty(id, property);
}

// Returns one of this element's properties.
const Property* Element::GetProperty(const String& name)
{
	return style->GetProperty(StyleSheetSpecification::GetPropertyId(name));
}

// Returns one of this element's properties.
const Property* Element::GetProperty(PropertyId id)
{
	return style->GetProperty(id);
}

// Returns one of this element's properties.
const Property* Element::GetLocalProperty(const String& name)
{
	return style->GetLocalProperty(StyleSheetSpecification::GetPropertyId(name));
}

const Property* Element::GetLocalProperty(PropertyId id)
{
	return style->GetLocalProperty(id);
}

const PropertyMap& Element::GetLocalStyleProperties()
{
	return style->GetLocalStyleProperties();
}

// Resolves one of this element's style.
float Element::ResolveLengthPercentage(const Property *property, float base_value)
{
	return style->ResolveLengthPercentage(property, base_value);
}

Vector2f Element::GetContainingBlock()
{
	Vector2f containing_block(0, 0);

	if (offset_parent != NULL)
	{
		using namespace Style;
		Position position_property = GetPosition();
		const Box& parent_box = offset_parent->GetBox();

		if (position_property == Position::Static || position_property == Position::Relative)
		{
			containing_block = parent_box.GetSize();
		}
		else if(position_property == Position::Absolute || position_property == Position::Fixed)
		{
			containing_block = parent_box.GetSize(Box::PADDING);
		}
	}

	return containing_block;
}

Style::Position Element::GetPosition()
{
	return element_meta->computed_values.position;
}

Style::Float Element::GetFloat()
{
	return element_meta->computed_values.float_;
}

Style::Display Element::GetDisplay()
{
	return element_meta->computed_values.display;
}

float Element::GetLineHeight()
{
	return element_meta->computed_values.line_height.value;
}

// Returns this element's TransformState
const TransformState *Element::GetTransformState() const noexcept
{
	return transform_state.get();
}

// Returns the TransformStates that are effective for this element.
void Element::GetEffectiveTransformState(
	const TransformState **local_perspective,
	const TransformState **perspective,
	const TransformState **transform
) const noexcept
{
	if (local_perspective)
	{
		*local_perspective = nullptr;
	}
	if (perspective)
	{
		*perspective = nullptr;
	}
	if (transform)
	{
		*transform = nullptr;
	}

	const Element *perspective_node = nullptr, *transform_node = nullptr;

	// Find the TransformState to use for unprojecting.
	if (transform_state.get() && transform_state->GetLocalPerspective(nullptr))
	{
		if (local_perspective)
		{
			*local_perspective = transform_state.get();
		}
	}
	else
	{
		const Element *node = nullptr;
		for (node = parent; node; node = node->parent)
		{
			if (node->transform_state.get() && node->transform_state->GetPerspective(nullptr))
			{
				if (perspective)
				{
					*perspective = node->transform_state.get();
				}
				perspective_node = node;
				break;
			}
		}
	}

	// Find the TransformState to use for transforming.
	const Element *node = nullptr;
	for (node = this; node; node = node->parent)
	{
		if (node->transform_state.get() && node->transform_state->GetRecursiveTransform(nullptr))
		{
			if (transform)
			{
				*transform = node->transform_state.get();
			}
			transform_node = node;
			break;
		}
	}
}

// Project a 2D point in pixel coordinates onto the element's plane.
Vector2f Element::Project(const Vector2f& point) const noexcept
{
	const Context *context = GetContext();
	if (!context)
	{
		return point;
	}

	const TransformState *local_perspective, *perspective, *transform;
	GetEffectiveTransformState(&local_perspective, &perspective, &transform);

	Vector2i view_pos(0, 0);
	Vector2i view_size = context->GetDimensions();

	// Compute the line segment for ray picking, one point on the near and one on the far plane.
	// These need to be in clip space coordinates ([-1; 1]³) so that we an unproject them.
	Vector3f line_segment[2] =
	{
		// When unprojected, the intersection point on the near plane
		Vector3f(
			(point.x - view_pos.x) / (0.5f * view_size.x) - 1.0f,
			(view_size.y - point.y - view_pos.y) / (0.5f * view_size.y) - 1.0f,
			-1
		),
		// When unprojected, the intersection point on the far plane
		Vector3f(
			(point.x - view_pos.x) / (0.5f * view_size.x) - 1.0f,
			(view_size.y - point.y - view_pos.y) / (0.5f * view_size.y) - 1.0f,
			1
		)
	};

	// Find the TransformState to use for unprojecting.
	if (local_perspective)
	{
		TransformState::LocalPerspective the_local_perspective;
		local_perspective->GetLocalPerspective(&the_local_perspective);
		line_segment[0] = the_local_perspective.Unproject(line_segment[0]);
		line_segment[1] = the_local_perspective.Unproject(line_segment[1]);
	}
	else if (perspective)
	{
		TransformState::Perspective the_perspective;
		perspective->GetPerspective(&the_perspective);
		line_segment[0] = the_perspective.Unproject(line_segment[0]);
		line_segment[1] = the_perspective.Unproject(line_segment[1]);
	}
	else
	{
		line_segment[0] = context->GetViewState().Unproject(line_segment[0]);
		line_segment[1] = context->GetViewState().Unproject(line_segment[1]);
	}

	// Compute three points on the context's corners to define the element's plane.
	// It may seem elegant to base this computation on the element's size, but
	// there are elements with zero length or height.
	Vector3f element_rect[3] =
	{
		// Top-left corner
		Vector3f(0, 0, 0),
		// Top-right corner
		Vector3f((float)view_size.x, 0, 0),
		// Bottom-left corner
		Vector3f(0, (float)view_size.y, 0)
	};
	// Transform by the correct matrix
	if (transform)
	{
		element_rect[0] = transform->Transform(element_rect[0]);
		element_rect[1] = transform->Transform(element_rect[1]);
		element_rect[2] = transform->Transform(element_rect[2]);
	}

	Vector3f u = line_segment[0] - line_segment[1];
	Vector3f v = element_rect[1] - element_rect[0];
	Vector3f w = element_rect[2] - element_rect[0];

	// Now compute the intersection point of the line segment and the element's rectangle.
	// This is based on the algorithm discussed at Wikipedia
	// (http://en.wikipedia.org/wiki/Line-plane_intersection).
	Matrix4f A = Matrix4f::FromColumns(
		Vector4f(u, 0),
		Vector4f(v, 0),
		Vector4f(w, 0),
		Vector4f(0, 0, 0, 1)
	);
	if (A.Invert())
	{
		Vector3f factors = A * (line_segment[0] - element_rect[0]);
		Vector3f intersection3d = element_rect[0] + v * factors[1] + w * factors[2];
		Vector3f projected;
		if (transform)
		{
			projected = transform->Untransform(intersection3d);
			//RMLUI_ASSERT(fabs(projected.z) < 0.0001);
		}
		else
		{
			// FIXME: Is this correct?
			projected = intersection3d;
		}
		return Vector2f(projected.x, projected.y);
	}
	else
	{
		// The line segment is parallel to the element's plane.
		// Although, mathematically, it could also lie within the plane
		// (yielding infinitely many intersection points), we still
		// return a value that's pretty sure to not match anything,
		// since this case has nothing to do with the user `picking'
		// anything.
		float inf = std::numeric_limits< float >::infinity();
		return Vector2f(-inf, -inf);
	}
}

PropertiesIteratorView Element::IterateLocalProperties() const
{
	return PropertiesIteratorView(std::make_unique<PropertiesIterator>(style->Iterate()));
}


// Sets or removes a pseudo-class on the element.
void Element::SetPseudoClass(const String& pseudo_class, bool activate)
{
	style->SetPseudoClass(pseudo_class, activate);
}

// Checks if a specific pseudo-class has been set on the element.
bool Element::IsPseudoClassSet(const String& pseudo_class) const
{
	return style->IsPseudoClassSet(pseudo_class);
}

// Checks if a complete set of pseudo-classes are set on the element.
bool Element::ArePseudoClassesSet(const PseudoClassList& pseudo_classes) const
{
	for (PseudoClassList::const_iterator i = pseudo_classes.begin(); i != pseudo_classes.end(); ++i)
	{
		if (!IsPseudoClassSet(*i))
			return false;
	}

	return true;
}

// Gets a list of the current active pseudo classes
const PseudoClassList& Element::GetActivePseudoClasses() const
{
	return style->GetActivePseudoClasses();
}

/// Get the named attribute
Variant* Element::GetAttribute(const String& name)
{
	return GetIf(attributes, name);
}

// Checks if the element has a certain attribute.
bool Element::HasAttribute(const String& name) const
{
	return attributes.find(name) != attributes.end();
}

// Removes an attribute from the element
void Element::RemoveAttribute(const String& name)
{
	auto it = attributes.find(name);
	if (it != attributes.end())
	{
		attributes.erase(it);

		ElementAttributes changed_attributes;
		changed_attributes.emplace(name, Variant());
		OnAttributeChange(changed_attributes);
	}
}

// Gets the outer most focus element down the tree from this node
Element* Element::GetFocusLeafNode()
{
	// If there isn't a focus, then we are the leaf.
	if (!focus)
	{
		return this;
	}

	// Recurse down the tree until we found the leaf focus element
	Element* focus_element = focus;
	while (focus_element->focus)
		focus_element = focus_element->focus;

	return focus_element;
}

// Returns the element's context.
Context* Element::GetContext() const
{
	ElementDocument* document = GetOwnerDocument();
	if (document != NULL)
		return document->GetContext();

	return NULL;
}

// Set a group of attributes
void Element::SetAttributes(const ElementAttributes& _attributes)
{
	attributes.reserve(attributes.size() + _attributes.size());
	for (auto& pair : _attributes)
		attributes[pair.first] = pair.second;

	OnAttributeChange(_attributes);
}

// Returns the number of attributes on the element.
int Element::GetNumAttributes() const
{
	return (int)attributes.size();
}

// Gets the name of the element.
const String& Element::GetTagName() const
{
	return tag;
}

// Gets the ID of the element.
const String& Element::GetId() const
{
	return id;
}

// Sets the ID of the element.
void Element::SetId(const String& _id)
{
	SetAttribute("id", _id);
}

// Gets the horizontal offset from the context's left edge to element's left border edge.
float Element::GetAbsoluteLeft()
{
	return GetAbsoluteOffset(Box::BORDER).x;
}

// Gets the vertical offset from the context's top edge to element's top border edge.
float Element::GetAbsoluteTop()
{
	return GetAbsoluteOffset(Box::BORDER).y;
}

// Gets the width of the left border of an element.
float Element::GetClientLeft()
{
	return GetBox().GetPosition(client_area).x;
}

// Gets the height of the top border of an element.
float Element::GetClientTop()
{
	return GetBox().GetPosition(client_area).y;
}

// Gets the inner width of the element.
float Element::GetClientWidth()
{
	return GetBox().GetSize(client_area).x - scroll->GetScrollbarSize(ElementScroll::VERTICAL);
}

// Gets the inner height of the element.
float Element::GetClientHeight()
{
	return GetBox().GetSize(client_area).y - scroll->GetScrollbarSize(ElementScroll::HORIZONTAL);
}

// Returns the element from which all offset calculations are currently computed.
Element* Element::GetOffsetParent()
{
	return offset_parent;
}

// Gets the distance from this element's left border to its offset parent's left border.
float Element::GetOffsetLeft()
{
	return relative_offset_base.x + relative_offset_position.x;
}

// Gets the distance from this element's top border to its offset parent's top border.
float Element::GetOffsetTop()
{
	return relative_offset_base.y + relative_offset_position.y;
}

// Gets the width of the element, including the client area, padding, borders and scrollbars, but not margins.
float Element::GetOffsetWidth()
{
	return GetBox().GetSize(Box::BORDER).x;
}

// Gets the height of the element, including the client area, padding, borders and scrollbars, but not margins.
float Element::GetOffsetHeight()
{
	return GetBox().GetSize(Box::BORDER).y;
}

// Gets the left scroll offset of the element.
float Element::GetScrollLeft()
{
	return scroll_offset.x;
}

// Sets the left scroll offset of the element.
void Element::SetScrollLeft(float scroll_left)
{
	const float new_offset = Math::Clamp(scroll_left, 0.0f, GetScrollWidth() - GetClientWidth());
	if (new_offset != scroll_offset.x)
	{
		scroll_offset.x = new_offset;
		scroll->UpdateScrollbar(ElementScroll::HORIZONTAL);
		DirtyOffset();

		DispatchEvent(EventId::Scroll, Dictionary());
	}
}

// Gets the top scroll offset of the element.
float Element::GetScrollTop()
{
	return scroll_offset.y;
}

// Sets the top scroll offset of the element.
void Element::SetScrollTop(float scroll_top)
{
	const float new_offset = Math::Clamp(scroll_top, 0.0f, GetScrollHeight() - GetClientHeight());
	if(new_offset != scroll_offset.y)
	{
		scroll_offset.y = new_offset;
		scroll->UpdateScrollbar(ElementScroll::VERTICAL);
		DirtyOffset();

		DispatchEvent(EventId::Scroll, Dictionary());
	}
}

// Gets the width of the scrollable content of the element; it includes the element padding but not its margin.
float Element::GetScrollWidth()
{
	return Math::Max(content_box.x, GetClientWidth());
}

// Gets the height of the scrollable content of the element; it includes the element padding but not its margin.
float Element::GetScrollHeight()
{
	return Math::Max(content_box.y, GetClientHeight());
}

// Gets the object representing the declarations of an element's style attributes.
ElementStyle* Element::GetStyle() const
{
	return style;
}

// Gets the document this element belongs to.
ElementDocument* Element::GetOwnerDocument() const
{
#ifdef ROCKET_DEBUG
	if (parent && !owner_document)
	{
		// Since we have a parent but no owner_document, then we must be a 'loose' element -- that is, constructed
		// outside of a document and not attached to a child of any element in the hierarchy of a document.
		// This check ensures that we didn't just forget to set the owner document.
		ROCKET_ASSERT(!parent->GetOwnerDocument());
	}
#endif

	return owner_document;
}

// Gets this element's parent node.
Element* Element::GetParentNode() const
{
	return parent;
}

// Gets the element immediately following this one in the tree.
Element* Element::GetNextSibling() const
{
	if (parent == NULL)
		return NULL;

	for (size_t i = 0; i < parent->children.size() - (parent->num_non_dom_children + 1); i++)
	{
		if (parent->children[i] == this)
			return parent->children[i + 1];
	}

	return NULL;
}

// Gets the element immediately preceding this one in the tree.
Element* Element::GetPreviousSibling() const
{
	if (parent == NULL)
		return NULL;

	for (size_t i = 1; i < parent->children.size() - parent->num_non_dom_children; i++)
	{
		if (parent->children[i] == this)
			return parent->children[i - 1];
	}

	return NULL;
}

// Returns the first child of this element.
Element* Element::GetFirstChild() const
{
	if (GetNumChildren() > 0)
		return children[0];

	return NULL;
}

// Gets the last child of this element.
Element* Element::GetLastChild() const
{
	if (GetNumChildren() > 0)
		return *(children.end() - (num_non_dom_children + 1));

	return NULL;
}

Element* Element::GetChild(int index) const
{
	if (index < 0 || index >= (int) children.size())
		return NULL;

	return children[index];
}

int Element::GetNumChildren(bool include_non_dom_elements) const
{
	return (int) children.size() - (include_non_dom_elements ? 0 : num_non_dom_children);
}

// Gets the markup and content of the element.
void Element::GetInnerRML(String& content) const
{
	for (int i = 0; i < GetNumChildren(); i++)
	{
		children[i]->GetRML(content);
	}
}

// Gets the markup and content of the element.
String Element::GetInnerRML() const {
	String result;
	GetInnerRML(result);
	return result;
}

// Sets the markup and content of the element. All existing children will be replaced.
void Element::SetInnerRML(const String& rml)
{
	// Remove all DOM children.
	while ((int) children.size() > num_non_dom_children)
		RemoveChild(children.front());

	Factory::InstanceElementText(this, rml);
}

// Sets the current element as the focus object.
bool Element::Focus()
{
	// Are we allowed focus?
	Style::Focus focus_property = element_meta->computed_values.focus;
	if (focus_property == Style::Focus::None)
		return false;

	// Ask our context if we can switch focus.
	Context* context = GetContext();
	if (context == NULL)
		return false;

	if (!context->OnFocusChange(this))
		return false;

	// Set this as the end of the focus chain.
	focus = NULL;

	// Update the focus chain up the hierarchy.
	Element* element = this;
	while (element->GetParentNode())
	{
		element->GetParentNode()->focus = element;
		element = element->GetParentNode();
	}

	return true;
}

// Removes focus from from this element.
void Element::Blur()
{
	if (parent)
	{
		Context* context = GetContext();
		if (context == NULL)
			return;

		if (context->GetFocusElement() == this)
		{
			parent->Focus();
		}
		else if (parent->focus == this)
		{
			parent->focus = NULL;
		}
	}
}

// Fakes a mouse click on this element.
void Element::Click()
{
	Context* context = GetContext();
	if (context == NULL)
		return;

	context->GenerateClickEvent(this);
}

// Adds an event listener
void Element::AddEventListener(const String& event, EventListener* listener, bool in_capture_phase)
{
	EventId id = EventSpecificationInterface::GetIdOrInsert(event);
	event_dispatcher->AttachEvent(id, listener, in_capture_phase);
}

// Adds an event listener
void Element::AddEventListener(EventId id, EventListener* listener, bool in_capture_phase)
{
	event_dispatcher->AttachEvent(id, listener, in_capture_phase);
}

// Removes an event listener from this element.
void Element::RemoveEventListener(const String& event, EventListener* listener, bool in_capture_phase)
{
	EventId id = EventSpecificationInterface::GetIdOrInsert(event);
	event_dispatcher->DetachEvent(id, listener, in_capture_phase);
}

// Removes an event listener from this element.
void Element::RemoveEventListener(EventId id, EventListener* listener, bool in_capture_phase)
{
	event_dispatcher->DetachEvent(id, listener, in_capture_phase);
}


// Dispatches the specified event
bool Element::DispatchEvent(const String& type, const Dictionary& parameters)
{
	const EventSpecification& specification = EventSpecificationInterface::GetOrInsert(type);
	return event_dispatcher->DispatchEvent(this, specification.id, type, parameters, specification.interruptible, specification.bubbles, specification.default_action_phase);
}

// Dispatches the specified event
bool Element::DispatchEvent(const String& type, const Dictionary& parameters, bool interruptible, bool bubbles)
{
	const EventSpecification& specification = EventSpecificationInterface::GetOrInsert(type);
	return event_dispatcher->DispatchEvent(this, specification.id, type, parameters, interruptible, bubbles, specification.default_action_phase);
}

// Dispatches the specified event
bool Element::DispatchEvent(EventId id, const Dictionary& parameters)
{
	const EventSpecification& specification = EventSpecificationInterface::Get(id);
	return event_dispatcher->DispatchEvent(this, specification.id, specification.type, parameters, specification.interruptible, specification.bubbles, specification.default_action_phase);
}

// Scrolls the parent element's contents so that this element is visible.
void Element::ScrollIntoView(bool align_with_top)
{
	Vector2f size(0, 0);
	if (!align_with_top)
	{
		size.y = main_box.GetOffset().y +
			main_box.GetSize(Box::BORDER).y;
	}

	Element* scroll_parent = parent;
	while (scroll_parent != NULL)
	{
		Style::Overflow overflow_x_property = scroll_parent->GetComputedValues().overflow_x;
		Style::Overflow overflow_y_property = scroll_parent->GetComputedValues().overflow_y;

		if ((overflow_x_property != Style::Overflow::Visible &&
			 scroll_parent->GetScrollWidth() > scroll_parent->GetClientWidth()) ||
			(overflow_y_property != Style::Overflow::Visible &&
			 scroll_parent->GetScrollHeight() > scroll_parent->GetClientHeight()))
		{
			Vector2f offset = scroll_parent->GetAbsoluteOffset(Box::BORDER) - GetAbsoluteOffset(Box::BORDER);
			Vector2f scroll_offset(scroll_parent->GetScrollLeft(), scroll_parent->GetScrollTop());
			scroll_offset -= offset;
			scroll_offset.x += scroll_parent->GetClientLeft();
			scroll_offset.y += scroll_parent->GetClientTop();

			if (!align_with_top)
				scroll_offset.y -= (scroll_parent->GetClientHeight() - size.y);

			if (overflow_x_property != Style::Overflow::Visible)
				scroll_parent->SetScrollLeft(scroll_offset.x);
			if (overflow_y_property != Style::Overflow::Visible)
				scroll_parent->SetScrollTop(scroll_offset.y);
		}

		scroll_parent = scroll_parent->GetParentNode();
	}
}

// Appends a child to this element
void Element::AppendChild(Element* child, bool dom_element)
{
	child->AddReference();
	child->SetParent(this);
	if (dom_element)
		children.insert(children.end() - num_non_dom_children, child);
	else
	{
		children.push_back(child);
		num_non_dom_children++;
	}

	child->GetStyle()->DirtyDefinition();

	Element* ancestor = child;
	for (int i = 0; i <= ChildNotifyLevels && ancestor; i++, ancestor = ancestor->GetParentNode())
		ancestor->OnChildAdd(child);

	DirtyStackingContext();
	DirtyStructure();

	if (dom_element)
		DirtyLayout();
}

// Adds a child to this element, directly after the adjacent element. Inherits
// the dom/non-dom status from the adjacent element.
void Element::InsertBefore(Element* child, Element* adjacent_element)
{
	// Find the position in the list of children of the adjacent element. If
	// it's NULL or we can't find it, then we insert it at the end of the dom
	// children, as a dom element.
	size_t child_index = 0;
	bool found_child = false;
	if (adjacent_element)
	{
		for (child_index = 0; child_index < children.size(); child_index++)
		{
			if (children[child_index] == adjacent_element)
			{
				found_child = true;
				break;
			}
		}
	}

	if (found_child)
	{
		child->AddReference();
		child->SetParent(this);

		if ((int) child_index >= GetNumChildren())
			num_non_dom_children++;
		else
			DirtyLayout();

		children.insert(children.begin() + child_index, child);

		child->GetStyle()->DirtyDefinition();

		Element* ancestor = child;
		for (int i = 0; i <= ChildNotifyLevels && ancestor; i++, ancestor = ancestor->GetParentNode())
			ancestor->OnChildAdd(child);

		DirtyStackingContext();
		DirtyStructure();
	}
	else
	{
		AppendChild(child);
	}	
}

// Replaces the second node with the first node.
bool Element::ReplaceChild(Element* inserted_element, Element* replaced_element)
{
	ElementList::iterator insertion_point = children.begin();
	while (insertion_point != children.end() && *insertion_point != replaced_element)
	{
		++insertion_point;
	}

	if (insertion_point == children.end())
	{
		AppendChild(inserted_element);
		return false;
	}

	inserted_element->AddReference();
	inserted_element->SetParent(this);

	children.insert(insertion_point, inserted_element);
	RemoveChild(replaced_element);

	inserted_element->GetStyle()->DirtyDefinition();

	Element* ancestor = inserted_element;
	for (int i = 0; i <= ChildNotifyLevels && ancestor; i++, ancestor = ancestor->GetParentNode())
		ancestor->OnChildAdd(inserted_element);

	return true;
}

// Removes the specified child
bool Element::RemoveChild(Element* child)
{
	size_t child_index = 0;

	for (ElementList::iterator itr = children.begin(); itr != children.end(); ++itr)
	{
		// Add the element to the delete list
		if ((*itr) == child)
		{
			// Inform the context of the element's pending removal (if we have a valid context).
			Context* context = GetContext();
			if (context)
				context->OnElementRemove(child);

			Element* ancestor = child;
			for (int i = 0; i <= ChildNotifyLevels && ancestor; i++, ancestor = ancestor->GetParentNode())
				ancestor->OnChildRemove(child);

			if (child_index >= children.size() - num_non_dom_children)
				num_non_dom_children--;

			deleted_children.push_back(child);
			children.erase(itr);

			// Remove the child element as the focussed child of this element.
			if (child == focus)
			{
				focus = NULL;

				// If this child (or a descendant of this child) is the context's currently
				// focussed element, set the focus to us instead.
				Context* context = GetContext();
				if (context != NULL)
				{
					Element* focus_element = context->GetFocusElement();
					while (focus_element != NULL)
					{
						if (focus_element == child)
						{
							Focus();
							break;
						}

						focus_element = focus_element->GetParentNode();
					}
				}
			}

			DirtyLayout();
			DirtyStackingContext();
			DirtyStructure();

			return true;
		}

		child_index++;
	}

	return false;
}

bool Element::HasChildNodes() const
{
	return (int) children.size() > num_non_dom_children;
}

Element* Element::GetElementById(const String& id)
{
	// Check for special-case tokens.
	if (id == "#self")
		return this;
	else if (id == "#document")
		return GetOwnerDocument();
	else if (id == "#parent")
		return this->parent;
	else
	{
		Element* search_root = GetOwnerDocument();
		if (search_root == NULL)
			search_root = this;
		return ElementUtilities::GetElementById(search_root, id);
	}
}

// Get all elements with the given tag.
void Element::GetElementsByTagName(ElementList& elements, const String& tag)
{
	return ElementUtilities::GetElementsByTagName(elements, this, tag);
}

// Get all elements with the given class set on them.
void Element::GetElementsByClassName(ElementList& elements, const String& class_name)
{
	return ElementUtilities::GetElementsByClassName(elements, this, class_name);
}

// Access the event dispatcher
EventDispatcher* Element::GetEventDispatcher() const
{
	return event_dispatcher;
}

String Element::GetEventDispatcherSummary() const
{
	return event_dispatcher->ToString();
}

// Access the element background.
ElementBackground* Element::GetElementBackground() const
{
	return background;
}

// Access the element border.
ElementBorder* Element::GetElementBorder() const
{
	return border;
}

// Access the element decorators
ElementDecoration* Element::GetElementDecoration() const
{
	return decoration;
}

// Returns the element's scrollbar functionality.
ElementScroll* Element::GetElementScroll() const
{
	return scroll;
}
	
int Element::GetClippingIgnoreDepth()
{
	if (clipping_state_dirty)
	{
		IsClippingEnabled();
	}
	
	return clipping_ignore_depth;
}
	
bool Element::IsClippingEnabled()
{
	if (clipping_state_dirty)
	{
		const auto& computed = GetComputedValues();

		// Is clipping enabled for this element, yes unless both overlow properties are set to visible
		clipping_enabled = computed.overflow_x != Style::Overflow::Visible
							|| computed.overflow_y != Style::Overflow::Visible;
		
		// Get the clipping ignore depth from the clip property
		clipping_ignore_depth = computed.clip.number;

		clipping_state_dirty = false;
	}
	
	return clipping_enabled;
}

// Gets the render interface owned by this element's context.
RenderInterface* Element::GetRenderInterface()
{
	Context* context = GetContext();
	if (context != NULL)
		return context->GetRenderInterface();

	return Rml::Core::GetRenderInterface();
}

void Element::SetInstancer(ElementInstancer* _instancer)
{
	// Only record the first instancer being set as some instancers call other instancers to do their dirty work, in
	// which case we don't want to update the lowest level instancer.
	if (instancer == NULL)
	{
		instancer = _instancer;
		instancer->AddReference();
	}
}

// Forces the element to generate a local stacking context, regardless of the value of its z-index property.
void Element::ForceLocalStackingContext()
{
	local_stacking_context_forced = true;
	local_stacking_context = true;

	DirtyStackingContext();
}

// Called during the update loop after children are rendered.
void Element::OnUpdate()
{
}

// Called during render after backgrounds, borders, decorators, but before children, are rendered.
void Element::OnRender()
{
}

void Element::OnResize()
{
}

// Called during a layout operation, when the element is being positioned and sized.
void Element::OnLayout()
{
}

// Called when attributes on the element are changed.
void Element::OnAttributeChange(const ElementAttributes& changed_attributes)
{
	auto it = changed_attributes.find("id");
	if (it != changed_attributes.end())
	{
		id = it->second.Get<String>();
		style->DirtyDefinition();
	}

	it = changed_attributes.find("class");
	if (it != changed_attributes.end())
	{
		style->SetClassNames(it->second.Get<String>());
	}

	// Add any inline style declarations.
	it = changed_attributes.find("style");
	if (it != changed_attributes.end())
	{
		PropertyDictionary properties;
		StyleSheetParser parser;
		parser.ParseProperties(properties, it->second.Get<String>());

		Rml::Core::PropertyMap property_map = properties.GetProperties();
		for (Rml::Core::PropertyMap::iterator i = property_map.begin(); i != property_map.end(); ++i)
		{
			style->SetProperty((*i).first, (*i).second);
		}
	}
}

// Called when properties on the element are changed.
void Element::OnPropertyChange(const PropertyNameList& changed_properties)
{
	bool all_dirty = false;
	{
		auto& registered_properties = StyleSheetSpecification::GetRegisteredProperties();
		if (&registered_properties == &changed_properties || registered_properties == changed_properties)
			all_dirty = true;
	}

	if (!IsLayoutDirty())
	{
		if (all_dirty)
		{
			DirtyLayout();
		}
		else
		{
			// Force a relayout if any of the changed properties require it.
			for (PropertyNameList::const_iterator i = changed_properties.begin(); i != changed_properties.end(); ++i)
			{
				const PropertyDefinition* property_definition = StyleSheetSpecification::GetProperty(*i);
				if (property_definition)
				{
					if (property_definition->IsLayoutForced())
					{
						DirtyLayout();
						break;
					}
				}
			}
		}
	}



	// Update the visibility.
	if (all_dirty || changed_properties.find(PropertyId::Visibility) != changed_properties.end() ||
		changed_properties.find(PropertyId::Display) != changed_properties.end())
	{
		bool new_visibility = (element_meta->computed_values.display != Style::Display::None && element_meta->computed_values.visibility == Style::Visibility::Visible);
			
		if (visible != new_visibility)
		{
			visible = new_visibility;

			if (parent != NULL)
				parent->DirtyStackingContext();
		}

		if (all_dirty || 
			changed_properties.find(PropertyId::Display) != changed_properties.end())
		{
			// Due to structural pseudo-classes, this may change the element definition in siblings and parent.
			// However, the definitions will only be changed on the next update loop which may result in jarring behavior for one @frame.
			// A possible workaround is to add the parent to a list of elements that need to be updated again.
			if (parent != NULL)
				parent->DirtyStructure();
		}
	}

	// Fetch a new font face if it has been changed.
	if (all_dirty ||
		changed_properties.find(PropertyId::FontFamily) != changed_properties.end() ||
		changed_properties.find(PropertyId::FontCharset) != changed_properties.end() ||
		changed_properties.find(PropertyId::FontWeight) != changed_properties.end() ||
		changed_properties.find(PropertyId::FontStyle) != changed_properties.end() ||
		changed_properties.find(PropertyId::FontSize) != changed_properties.end())
	{
		// Fetch the new font face.
		FontFaceHandle* new_font_face_handle = ElementUtilities::GetFontFaceHandle(element_meta->computed_values);

		// If this is different from our current font face, then we've got to nuke
		// all our characters and tell our parent that we have to be re-laid out.
		if (new_font_face_handle != font_face_handle)
		{
			if (font_face_handle)
				font_face_handle->RemoveReference();

			font_face_handle = new_font_face_handle;
		}
		else if (new_font_face_handle != NULL)
			new_font_face_handle->RemoveReference();
	}


	// Update the position.
	if (all_dirty ||
		changed_properties.find(PropertyId::Left) != changed_properties.end() ||
		changed_properties.find(PropertyId::Right) != changed_properties.end() ||
		changed_properties.find(PropertyId::Top) != changed_properties.end() ||
		changed_properties.find(PropertyId::Bottom) != changed_properties.end())
	{
		// TODO: This should happen during/after layout, as the containing box is not properly defined yet. Off-by-one @frame issue.
		UpdateOffset();
		DirtyOffset();
	}

	// Update the z-index.
	if (all_dirty || 
		changed_properties.find(PropertyId::ZIndex) != changed_properties.end())
	{
		Style::ZIndex z_index_property = element_meta->computed_values.z_index;

		if (z_index_property.type == Style::ZIndex::Auto)
		{
			if (local_stacking_context &&
				!local_stacking_context_forced)
			{
				// We're no longer acting as a stacking context.
				local_stacking_context = false;

				stacking_context_dirty = false;
				stacking_context.clear();
			}

			// If our old z-index was not zero, then we must dirty our stacking context so we'll be re-indexed.
			if (z_index != 0)
			{
				z_index = 0;
				DirtyStackingContext();
			}
		}
		else
		{
			float new_z_index = z_index_property.value;

			if (new_z_index != z_index)
			{
				z_index = new_z_index;

				if (parent != NULL)
					parent->DirtyStackingContext();
			}

			if (!local_stacking_context)
			{
				local_stacking_context = true;
				stacking_context_dirty = true;
			}
		}
	}

	// Dirty the background if it's changed.
    if (all_dirty ||
        changed_properties.find(PropertyId::BackgroundColor) != changed_properties.end() ||
		changed_properties.find(PropertyId::Opacity) != changed_properties.end() ||
		changed_properties.find(PropertyId::ImageColor) != changed_properties.end()) {
		background->DirtyBackground();
    }
	
	// Dirty the decoration if it's changed.
	if (all_dirty ||
		changed_properties.find(PropertyId::Decorator) != changed_properties.end() ||
		changed_properties.find(PropertyId::Opacity) != changed_properties.end() ||
		changed_properties.find(PropertyId::ImageColor) != changed_properties.end()) {
		decoration->DirtyDecorators();
	}

	// Dirty the border if it's changed.
	if (all_dirty || 
		changed_properties.find(PropertyId::BorderTopWidth) != changed_properties.end() ||
		changed_properties.find(PropertyId::BorderRightWidth) != changed_properties.end() ||
		changed_properties.find(PropertyId::BorderBottomWidth) != changed_properties.end() ||
		changed_properties.find(PropertyId::BorderLeftWidth) != changed_properties.end() ||
		changed_properties.find(PropertyId::BorderTopColor) != changed_properties.end() ||
		changed_properties.find(PropertyId::BorderRightColor) != changed_properties.end() ||
		changed_properties.find(PropertyId::BorderBottomColor) != changed_properties.end() ||
		changed_properties.find(PropertyId::BorderLeftColor) != changed_properties.end() ||
		changed_properties.find(PropertyId::Opacity) != changed_properties.end())
		border->DirtyBorder();

	
	// Check for clipping state changes
	if (all_dirty ||
		changed_properties.find(PropertyId::Clip) != changed_properties.end() ||
		changed_properties.find(PropertyId::OverflowX) != changed_properties.end() ||
		changed_properties.find(PropertyId::OverflowY) != changed_properties.end())
	{
		clipping_state_dirty = true;
	}

	// Check for `perspective' and `perspective-origin' changes
	if (all_dirty ||
		changed_properties.find(PropertyId::Perspective) != changed_properties.end() ||
		changed_properties.find(PropertyId::PerspectiveOriginX) != changed_properties.end() ||
		changed_properties.find(PropertyId::PerspectiveOriginY) != changed_properties.end())
	{
		DirtyTransformState(true, false, false);
	}

	// Check for `transform' and `transform-origin' changes
	if (all_dirty ||
		changed_properties.find(PropertyId::Transform) != changed_properties.end() ||
		changed_properties.find(PropertyId::TransformOriginX) != changed_properties.end() ||
		changed_properties.find(PropertyId::TransformOriginY) != changed_properties.end() ||
		changed_properties.find(PropertyId::TransformOriginZ) != changed_properties.end())
	{
		DirtyTransformState(false, true, false);
	}

	// Check for `animation' changes
	if (all_dirty || changed_properties.find(PropertyId::Animation) != changed_properties.end())
	{
		dirty_animation = true;
	}
	// Check for `transition' changes
	if (all_dirty || changed_properties.find(PropertyId::Transition) != changed_properties.end())
	{
		dirty_transition = true;
	}
}

// Called when a child node has been added somewhere in the hierarchy
void Element::OnChildAdd(Element* child)
{
}

// Called when a child node has been removed somewhere in the hierarchy
void Element::OnChildRemove(Element* child)
{
}

// Forces a re-layout of this element, and any other children required.
void Element::DirtyLayout()
{
	Element* document = GetOwnerDocument();
	if (document != NULL)
		document->DirtyLayout();
}

// Forces a re-layout of this element, and any other children required.
bool Element::IsLayoutDirty()
{
	Element* document = GetOwnerDocument();
	if (document != NULL)
		return document->IsLayoutDirty();
	return false;
}

// Forces a reevaluation of applicable font effects.
void Element::DirtyFont()
{
	for (size_t i = 0; i < children.size(); ++i)
		children[i]->DirtyFont();
}

void Element::OnReferenceDeactivate()
{
	if (instancer)
	{
		instancer->ReleaseElement(this);
	}
	else
	{
		// Hopefully we can just delete ourselves.
		//delete this;
<<<<<<< HEAD
		Log::Message(Log::LT_WARNING, "Leak detected: element %s not instanced via Rocket Factory. Unable to release.", GetAddress().c_str());
=======
		Log::Message(Log::LT_WARNING, "Leak detected: element %s not instanced via RmlUi Factory. Unable to release.", GetAddress().CString());
>>>>>>> 4f13806c
	}
}

void Element::ProcessDefaultAction(Event& event)
{
	if (event == EventId::Mousedown && IsPointWithinElement(Vector2f(event.GetParameter< float >("mouse_x", 0), event.GetParameter< float >("mouse_y", 0))) &&
		event.GetParameter< int >("button", 0) == 0)
		SetPseudoClass("active", true);

	if (event == EventId::Mousescroll)
	{
		if (GetScrollHeight() > GetClientHeight())
		{
			Style::Overflow overflow_property = element_meta->computed_values.overflow_y;
			if (overflow_property == Style::Overflow::Auto ||
				overflow_property == Style::Overflow::Scroll)
			{
				// Stop the propagation if the current element has scrollbars.
				// This prevents scrolling in parent elements, which is often unintended. If instead desired behavior is
				// to scroll in parent elements when reaching top/bottom, move StopPropagation inside the next if statement.
				event.StopPropagation();

				const float wheel_delta = event.GetParameter< float >("wheel_delta", 0.f);

				if ((wheel_delta < 0 && GetScrollTop() > 0) ||
					(wheel_delta > 0 && GetScrollHeight() > GetScrollTop() + GetClientHeight()))
				{
					// Defined as three times the default line-height, multiplied by the dp ratio.
					float default_scroll_length = 3.f * DefaultComputedValues.line_height.value;
					if (const Context* context = GetContext())
						default_scroll_length *= context->GetDensityIndependentPixelRatio();

					SetScrollTop(GetScrollTop() + Math::RoundFloat(wheel_delta * default_scroll_length));
				}
			}
		}

		return;
	}

	if (event.GetPhase() == EventPhase::Target)
	{
		switch (event.GetId())
		{
		case EventId::Mouseover:
			SetPseudoClass("hover", true);
			break;
		case EventId::Mouseout:
			SetPseudoClass("hover", false);
			break;
		case EventId::Focus:
			SetPseudoClass(FOCUS, true);
			break;
		case EventId::Blur:
			SetPseudoClass(FOCUS, false);
			break;
		default:
			break;
		}
	}
}

const Style::ComputedValues& Element::GetComputedValues() const
{
	return element_meta->computed_values;
}

void Element::GetRML(String& content)
{
	// First we start the open tag, add the attributes then close the open tag.
	// Then comes the children in order, then we add our close tag.
	content += "<";
	content += tag;

	for( auto& pair : attributes)
	{
		auto& name = pair.first;
		auto& variant = pair.second;
		String value;
		if (variant.GetInto(value))
			content += " " + name + "=\"" + value + "\"";
	}

	if (HasChildNodes())
	{
		content += ">";

		GetInnerRML(content);

		content += "</";
		content += tag;
		content += ">";
	}
	else
	{
		content += " />";
	}
}

void Element::SetOwnerDocument(ElementDocument* document)
{
	// If this element is a document, then never change owner_document. Otherwise, this can happen when attaching to the root element.
	if(owner_document != document && owner_document != this)
	{
		owner_document = document;
		for (Element* child : children)
			child->SetOwnerDocument(document);
	}
}

void Element::SetParent(Element* _parent)
{	
	// If there's an old parent, detach from it first.
	if (parent &&
		parent != _parent)
		parent->RemoveChild(this);

	parent = _parent;

	SetOwnerDocument(parent ? parent->GetOwnerDocument() : nullptr);
}

void Element::ReleaseElements(ElementList& released_elements)
{
	// Remove deleted children from this element.
	while (!released_elements.empty())
	{
		Element* element = released_elements.back();
		released_elements.pop_back();

		// If this element has been added back into our list, then we remove our previous oustanding reference on it
		// and continue.
		if (std::find(children.begin(), children.end(), element) != children.end())
		{
			element->RemoveReference();
			continue;
		}

		// Set the parent to NULL unless it's been reparented already.
		if (element->GetParentNode() == this)
		{
			element->parent = nullptr;
			element->SetOwnerDocument(nullptr);
		}

		element->RemoveReference();
	}
}

void Element::DirtyOffset()
{
	if(!offset_dirty)
	{
		offset_dirty = true;

		if(transform_state)
			DirtyTransformState(true, true, false);

		// Not strictly true ... ?
		for (size_t i = 0; i < children.size(); i++)
			children[i]->DirtyOffset();
	}
}

void Element::UpdateOffset()
{
	using namespace Style;
	const auto& computed = element_meta->computed_values;
	Position position_property = computed.position;

	if (position_property == Position::Absolute ||
		position_property == Position::Fixed)
	{
		if (offset_parent != NULL)
		{
			const Box& parent_box = offset_parent->GetBox();
			Vector2f containing_block = parent_box.GetSize(Box::PADDING);

			// If the element is anchored left, then the position is offset by that resolved value.
			if (computed.left.type != Left::Auto)
				relative_offset_base.x = parent_box.GetEdge(Box::BORDER, Box::LEFT) + (ResolveValue(computed.left, containing_block.x) + GetBox().GetEdge(Box::MARGIN, Box::LEFT));

			// If the element is anchored right, then the position is set first so the element's right-most edge
			// (including margins) will render up against the containing box's right-most content edge, and then
			// offset by the resolved value.
			else if (computed.right.type != Right::Auto)
				relative_offset_base.x = containing_block.x + parent_box.GetEdge(Box::BORDER, Box::LEFT) - (ResolveValue(computed.right, containing_block.x) + GetBox().GetSize(Box::BORDER).x + GetBox().GetEdge(Box::MARGIN, Box::RIGHT));

			// If the element is anchored top, then the position is offset by that resolved value.
			if (computed.top.type != Top::Auto)
				relative_offset_base.y = parent_box.GetEdge(Box::BORDER, Box::TOP) + (ResolveValue(computed.top, containing_block.y) + GetBox().GetEdge(Box::MARGIN, Box::TOP));

			// If the element is anchored bottom, then the position is set first so the element's right-most edge
			// (including margins) will render up against the containing box's right-most content edge, and then
			// offset by the resolved value.
			else if (computed.bottom.type != Bottom::Auto)
				relative_offset_base.y = containing_block.y + parent_box.GetEdge(Box::BORDER, Box::TOP) - (ResolveValue(computed.bottom, containing_block.y) + GetBox().GetSize(Box::BORDER).y + GetBox().GetEdge(Box::MARGIN, Box::BOTTOM));
		}
	}
	else if (position_property == Position::Relative)
	{
		if (offset_parent != NULL)
		{
			const Box& parent_box = offset_parent->GetBox();
			Vector2f containing_block = parent_box.GetSize();

			if (computed.left.type != Left::Auto)
				relative_offset_position.x = ResolveValue(computed.left, containing_block.x);
			else if (computed.right.type != Right::Auto)
				relative_offset_position.x = -1 * ResolveValue(computed.right, containing_block.x);
			else
				relative_offset_position.x = 0;

			if (computed.top.type != Top::Auto)
				relative_offset_position.y = ResolveValue(computed.top, containing_block.y);
			else if (computed.bottom.type != Bottom::Auto)
				relative_offset_position.y = -1 * ResolveValue(computed.bottom, containing_block.y);
			else
				relative_offset_position.y = 0;
		}
	}
	else
	{
		relative_offset_position.x = 0;
		relative_offset_position.y = 0;
	}
}

void Element::BuildLocalStackingContext()
{
	stacking_context_dirty = false;
	stacking_context.clear();

	BuildStackingContext(&stacking_context);
	std::stable_sort(stacking_context.begin(), stacking_context.end(), ElementSortZIndex());
}

void Element::BuildStackingContext(ElementList* new_stacking_context)
{
	// Build the list of ordered children. Our child list is sorted within the stacking context so stacked elements
	// will render in the right order; ie, positioned elements will render on top of inline elements, which will render
	// on top of floated elements, which will render on top of block elements.
	std::vector< std::pair< Element*, float > > ordered_children;
	for (size_t i = 0; i < children.size(); ++i)
	{
		Element* child = children[i];

		if (!child->IsVisible())
			continue;

		std::pair< Element*, float > ordered_child;
		ordered_child.first = child;

		if (child->GetPosition() != Style::Position::Static)
			ordered_child.second = 3;
		else if (child->GetFloat() != Style::Float::None)
			ordered_child.second = 1;
		else if (child->GetDisplay() == Style::Display::Block)
			ordered_child.second = 0;
		else
			ordered_child.second = 2;

		ordered_children.push_back(ordered_child);
	}

	// Sort the list!
	std::stable_sort(ordered_children.begin(), ordered_children.end(), ElementSortZOrder());

	// Add the list of ordered children into the stacking context in order.
	for (size_t i = 0; i < ordered_children.size(); ++i)
	{
		new_stacking_context->push_back(ordered_children[i].first);

		if (!ordered_children[i].first->local_stacking_context)
			ordered_children[i].first->BuildStackingContext(new_stacking_context);
	}
}

void Element::DirtyStackingContext()
{
	// The first ancestor of ours that doesn't have an automatic z-index is the ancestor that is establishing our local
	// stacking context.
	Element* stacking_context_parent = this;
	while (stacking_context_parent != NULL &&
		   !stacking_context_parent->local_stacking_context)
		stacking_context_parent = stacking_context_parent->GetParentNode();

	if (stacking_context_parent != NULL)
		stacking_context_parent->stacking_context_dirty = true;
}

void Element::DirtyStructure()
{
	structure_dirty = true;
}

void Element::UpdateStructure()
{
	if (structure_dirty)
	{
		structure_dirty = false;

		// If this element or its children depend on structured selectors, they may need to be updated.
		GetStyle()->DirtyDefinition();
	}
}


bool Element::Animate(const String & property_name, const Property & target_value, float duration, Tween tween, int num_iterations, bool alternate_direction, float delay, const Property* start_value)
{
	bool result = false;
	PropertyId property_id = StyleSheetSpecification::GetPropertyId(property_name);

	auto it_animation = StartAnimation(property_id, start_value, num_iterations, alternate_direction, delay, false);
	if (it_animation != animations.end())
	{
		result = it_animation->AddKey(duration, target_value, *this, tween, true);
		if (!result)
			animations.erase(it_animation);
	}

	return result;
}


bool Element::AddAnimationKey(const String & property_name, const Property & target_value, float duration, Tween tween)
{
	ElementAnimation* animation = nullptr;

	PropertyId property_id = StyleSheetSpecification::GetPropertyId(property_name);

	for (auto& existing_animation : animations) {
		if (existing_animation.GetPropertyId() == property_id) {
			animation = &existing_animation;
			break;
		}
	}
	if (!animation)
		return false;

	bool result = animation->AddKey(animation->GetDuration() + duration, target_value, *this, tween, true);

	return result;
}


ElementAnimationList::iterator Element::StartAnimation(PropertyId property_id, const Property* start_value, int num_iterations, bool alternate_direction, float delay, bool origin_is_animation_property)
{
	auto it = std::find_if(animations.begin(), animations.end(), [&](const ElementAnimation& el) { return el.GetPropertyId() == property_id; });

	if (it == animations.end())
	{
		animations.emplace_back();
		it = animations.end() - 1;
	}

	Property value;

	if (start_value)
	{
		value = *start_value;
		if (!value.definition)
			if(auto default_value = GetProperty(property_id))
				value.definition = default_value->definition;	
	}
	else if (auto default_value = GetProperty(property_id))
	{
		value = *default_value;
	}

	if (value.definition)
	{
		ElementAnimationOrigin origin = (origin_is_animation_property ? ElementAnimationOrigin::Animation : ElementAnimationOrigin::User);
		double start_time = Clock::GetElapsedTime() + (double)delay;
		*it = ElementAnimation{ property_id, origin, value, start_time, 0.0f, num_iterations, alternate_direction };
	}
	else
	{
		animations.erase(it);
		it = animations.end();
	}

	return it;
}


bool Element::AddAnimationKeyTime(PropertyId property_id, const Property* target_value, float time, Tween tween)
{
	if (!target_value)
		target_value = style->GetProperty(property_id);
	if (!target_value)
		return false;

	ElementAnimation* animation = nullptr;

	for (auto& existing_animation : animations) {
		if (existing_animation.GetPropertyId() == property_id) {
			animation = &existing_animation;
			break;
		}
	}
	if (!animation)
		return false;

	bool result = animation->AddKey(time, *target_value, *this, tween, true);

	return result;
}

bool Element::StartTransition(const Transition & transition, const Property& start_value, const Property & target_value)
{
	auto it = std::find_if(animations.begin(), animations.end(), [&](const ElementAnimation& el) { return el.GetPropertyId() == transition.id; });

	if (it != animations.end() && !it->IsTransition())
		return false;

	float duration = transition.duration;
	double start_time = Clock::GetElapsedTime() + (double)transition.delay;

	if (it == animations.end())
	{
		// Add transition as new animation
		animations.push_back(
			ElementAnimation{ transition.id, ElementAnimationOrigin::Transition, start_value, start_time, 0.0f, 1, false }
		);
		it = (animations.end() - 1);
	}
	else
	{
		// Compress the duration based on the progress of the current animation
		float f = it->GetInterpolationFactor();
		f = 1.0f - (1.0f - f)*transition.reverse_adjustment_factor;
		duration = duration * f;
		// Replace old transition
		*it = ElementAnimation{ transition.id, ElementAnimationOrigin::Transition, start_value, start_time, 0.0f, 1, false };
	}

	bool result = it->AddKey(duration, target_value, *this, transition.tween, true);

	if (result)
		SetProperty(transition.id, start_value);
	else
		animations.erase(it);

	return result;
}

void Element::UpdateTransition()
{
	if(dirty_transition)
	{
		dirty_transition = false;

		// Remove all transitions that are no longer in our local list
		const TransitionList& keep_transitions = GetComputedValues().transition;

		if (keep_transitions.all)
			return;

		auto it_remove = animations.end();

		if (keep_transitions.none)
		{
			// All transitions should be removed, but only touch the animations that originate from the 'transition' property.
			it_remove = std::remove_if(animations.begin(), animations.end(),
				[](const ElementAnimation& animation) -> bool { return animation.IsTransition(); }
			);
		}
		else
		{
			// Only remove the transitions that are not in our keep list.
			const auto& transitions = keep_transitions.transitions;

			it_remove = std::remove_if(animations.begin(), animations.end(),
				[&transitions](const ElementAnimation& animation) -> bool {
					if (!animation.IsTransition())
						return false;
					auto it = std::find_if(transitions.begin(), transitions.end(), 
						[&animation](const Transition& transition) { return animation.GetPropertyId() == transition.id; }
					);
					return it == transitions.end();
				}
			);
		}

		// We can decide what to do with ended animations here, just removing them seems to be the CSS approach.
		for (auto it = it_remove; it != animations.end(); ++it)
			RemoveProperty(it->GetPropertyId());

		animations.erase(it_remove, animations.end());
	}
}

void Element::UpdateAnimation()
{
	if (dirty_animation)
	{
		dirty_animation = false;

		const AnimationList& animation_list = element_meta->computed_values.animation;
		bool element_has_animations = (!animation_list.empty() || !animations.empty());
		StyleSheet* stylesheet = nullptr;

		if (element_has_animations && (stylesheet = GetStyleSheet()))
		{
			// Remove existing animations
			{
				// We only touch the animations that originate from the 'animation' property.
				auto it_remove = std::remove_if(animations.begin(), animations.end(), 
					[](const ElementAnimation & animation) { return animation.GetOrigin() == ElementAnimationOrigin::Animation; }
				);

				// We can decide what to do with ended animations here, should be consistent with removal of transitions.
				for (auto it = it_remove; it != animations.end(); ++it)
					RemoveProperty(it->GetPropertyId());

				animations.erase(it_remove, animations.end());
			}

			// Start animations
			for (const auto& animation : animation_list)
			{
				const Keyframes* keyframes_ptr = stylesheet->GetKeyframes(animation.name);
				if (keyframes_ptr && keyframes_ptr->blocks.size() >= 1 && !animation.paused)
				{
					auto& property_ids = keyframes_ptr->property_ids;
					auto& blocks = keyframes_ptr->blocks;

					bool has_from_key = (blocks[0].normalized_time == 0);
					bool has_to_key = (blocks.back().normalized_time == 1);

					// If the first key defines initial conditions for a given property, use those values, else, use this element's current values.
					for (PropertyId id : property_ids)
						StartAnimation(id, (has_from_key ? blocks[0].properties.GetProperty(id) : nullptr), animation.num_iterations, animation.alternate, animation.delay, true);

					// Need to skip the first and last keys if they set the initial and end conditions, respectively.
					for (int i = (has_from_key ? 1 : 0); i < (int)blocks.size() + (has_to_key ? -1 : 0); i++)
					{
						// Add properties of current key to animation
						float time = blocks[i].normalized_time * animation.duration;
						for (auto& property : blocks[i].properties.GetProperties())
							AddAnimationKeyTime(property.first, &property.second, time, animation.tween);
					}

					// If the last key defines end conditions for a given property, use those values, else, use this element's current values.
					float time = animation.duration;
					for (PropertyId id : property_ids)
						AddAnimationKeyTime(id, (has_to_key ? blocks.back().properties.GetProperty(id) : nullptr), time, animation.tween);
				}
			}
		}
	}
}

void Element::AdvanceAnimations()
{
	if (!animations.empty())
	{
		double time = Clock::GetElapsedTime();

		for (auto& animation : animations)
		{
			Property property = animation.UpdateAndGetProperty(time, *this);
			if (property.unit != Property::UNKNOWN)
				SetProperty(animation.GetPropertyId(), property);
		}

		// Remove completed animations
		auto it_completed = std::remove_if(animations.begin(), animations.end(), [](const ElementAnimation& animation) { return animation.IsComplete(); });

		std::vector<Dictionary> dictionary_list;
		std::vector<bool> is_transition;
		dictionary_list.reserve(animations.end() - it_completed);
		is_transition.reserve(animations.end() - it_completed);

		for (auto it = it_completed; it != animations.end(); ++it)
		{
			dictionary_list.emplace_back();
			dictionary_list.back().emplace("property", StyleSheetSpecification::GetPropertyName(it->GetPropertyId()));
			is_transition.push_back(it->IsTransition());
		}

		// Need to erase elements before submitting event, as iterators might be invalidated when calling external code.
		animations.erase(it_completed, animations.end());

		for (size_t i = 0; i < dictionary_list.size(); i++)
			DispatchEvent(is_transition[i] ? EventId::Transitionend : EventId::Animationend, dictionary_list[i]);
	}
}



void Element::DirtyTransformState(bool perspective_changed, bool transform_changed, bool parent_transform_changed)
{
	for (size_t i = 0; i < children.size(); ++i)
	{
		children[i]->DirtyTransformState(false, false, transform_changed || parent_transform_changed);
	}

	if (perspective_changed)
	{
		this->transform_state_perspective_dirty = true;
	}
	if (transform_changed)
	{
		this->transform_state_transform_dirty = true;
	}
	if (parent_transform_changed)
	{
		this->transform_state_parent_transform_dirty = true;
	}
}


void Element::UpdateTransformState()
{
	if (!(transform_state_perspective_dirty || transform_state_transform_dirty || transform_state_parent_transform_dirty))
	{
		return;
	}

	const ComputedValues& computed = element_meta->computed_values;

	if (!computed.transform && computed.perspective <= 0)
	{
		transform_state.reset();
		transform_state_perspective_dirty = false;
		transform_state_transform_dirty = false;
		transform_state_parent_transform_dirty = false;
		return;
	}


	if(transform_state_perspective_dirty || transform_state_transform_dirty)
	{
		Context *context = GetContext();
		Vector2f pos = GetAbsoluteOffset(Box::BORDER);
		Vector2f size = GetBox().GetSize(Box::BORDER);


		if (transform_state_perspective_dirty)
		{
			bool have_perspective = false;
			TransformState::Perspective perspective_value;

			perspective_value.vanish = Vector2f(pos.x + size.x * 0.5f, pos.y + size.y * 0.5f);

			if (computed.perspective > 0.0f)
			{
				have_perspective = true;

				// Compute the perspective value
				perspective_value.distance = computed.perspective;

				// Compute the perspective origin, if necessary
				if (computed.perspective_origin_x.type == Style::PerspectiveOrigin::Percentage)
					perspective_value.vanish.x = pos.x + computed.perspective_origin_x.value * 0.01f * size.x;
				else
					perspective_value.vanish.x = pos.x + computed.perspective_origin_x.value;

				if (computed.perspective_origin_y.type == Style::PerspectiveOrigin::Percentage)
					perspective_value.vanish.y = pos.y + computed.perspective_origin_y.value * 0.01f * size.y;
				else
					perspective_value.vanish.y = pos.y + computed.perspective_origin_y.value;
			}

			if (have_perspective && context)
			{
				if (!transform_state)
					transform_state.reset(new TransformState);
				perspective_value.view_size = context->GetDimensions();
				transform_state->SetPerspective(&perspective_value);
			}
			else if (transform_state)
			{
				transform_state->SetPerspective(nullptr);
			}

			transform_state_perspective_dirty = false;
		}

		if (transform_state_transform_dirty)
		{
			bool have_local_perspective = false;
			TransformState::LocalPerspective local_perspective;

			bool have_transform = false;
			Matrix4f transform_value = Matrix4f::Identity();
			Vector3f transform_origin(pos.x + size.x * 0.5f, pos.y + size.y * 0.5f, 0);

			if (computed.transform)
			{
				int n = computed.transform->GetNumPrimitives();
				for (int i = 0; i < n; ++i)
				{
					const Transforms::Primitive &primitive = computed.transform->GetPrimitive(i);

					if (primitive.ResolvePerspective(local_perspective.distance, *this))
					{
						have_local_perspective = true;
					}

					Matrix4f matrix;
					if (primitive.ResolveTransform(matrix, *this))
					{
						transform_value *= matrix;
						have_transform = true;
					}
				}

				// Compute the transform origin
				if (computed.transform_origin_x.type == Style::TransformOrigin::Percentage)
					transform_origin.x = pos.x + computed.transform_origin_x.value * size.x * 0.01f;
				else
					transform_origin.x = pos.x + computed.transform_origin_x.value;

				if (computed.transform_origin_y.type == Style::TransformOrigin::Percentage)
					transform_origin.y = pos.y + computed.transform_origin_y.value * size.y * 0.01f;
				else
					transform_origin.y = pos.y + computed.transform_origin_y.value;

				transform_origin.z = computed.transform_origin_z;
			}

			if (have_local_perspective && context)
			{
				if (!transform_state)
					transform_state.reset(new TransformState);
				local_perspective.view_size = context->GetDimensions();
				transform_state->SetLocalPerspective(&local_perspective);
			}
			else if(transform_state)
			{
				transform_state->SetLocalPerspective(nullptr);
			}

			if (have_transform)
			{
				// TODO: If we're using the global projection matrix
				// (perspective < 0), then scale the coordinates from
				// pixel space to 3D unit space.

				// Transform the RmlUi context so that the computed `transform_origin'
				// lies at the coordinate system origin.
				transform_value =
					Matrix4f::Translate(transform_origin)
					* transform_value
					* Matrix4f::Translate(-transform_origin);

				if (!transform_state)
					transform_state.reset(new TransformState);
				transform_state->SetTransform(&transform_value);
			}
			else if (transform_state)
			{
				transform_state->SetTransform(nullptr);
			}

			transform_state_transform_dirty = false;
		}
	}


	if (transform_state_parent_transform_dirty)
	{
		// We need to clean up from the top-most to the bottom-most dirt.
		if (parent)
		{
			parent->UpdateTransformState();
		}

		if (transform_state)
		{
			// Store the parent's new full transform as our parent transform
			Element *node = nullptr;
			Matrix4f parent_transform;
			for (node = parent; node; node = node->parent)
			{
				if (node->GetTransformState() && node->GetTransformState()->GetRecursiveTransform(&parent_transform))
				{
					transform_state->SetParentRecursiveTransform(&parent_transform);
					break;
				}
			}
			if (!node)
			{
				transform_state->SetParentRecursiveTransform(nullptr);
			}
		}

		transform_state_parent_transform_dirty = false;
	}

	// If we neither have a local perspective, nor a perspective nor a
	// transform, we don't need to keep the large TransformState object
	// around. GetEffectiveTransformState() will then recursively visit
	// parents in order to find a non-trivial TransformState.
	if (transform_state && !transform_state->GetLocalPerspective(nullptr) && !transform_state->GetPerspective(nullptr) && !transform_state->GetTransform(nullptr))
	{
		transform_state.reset();
	}
}

}
}<|MERGE_RESOLUTION|>--- conflicted
+++ resolved
@@ -83,7 +83,6 @@
 	}
 };
 
-<<<<<<< HEAD
 // Determines how many levels up in the hierarchy the OnChildAdd and OnChildRemove are called (starting at the child itself)
 static constexpr int ChildNotifyLevels = 2;
 
@@ -123,16 +122,11 @@
 };
 
 
-/// Constructs a new libRocket element.
+/// Constructs a new RmlUi element.
 Element::Element(const String& tag) : tag(tag), relative_offset_base(0, 0), relative_offset_position(0, 0), absolute_offset(0, 0), scroll_offset(0, 0), content_offset(0, 0), content_box(0, 0), 
 transform_state(), transform_state_perspective_dirty(true), transform_state_transform_dirty(true), transform_state_parent_transform_dirty(true), dirty_animation(false), dirty_transition(false)
-=======
-/// Constructs a new RmlUi element.
-Element::Element(const String& _tag) : relative_offset_base(0, 0), relative_offset_position(0, 0), absolute_offset(0, 0), scroll_offset(0, 0), boxes(1), content_offset(0, 0), content_box(0, 0), 
-transform_state(), transform_state_perspective_dirty(true), transform_state_transform_dirty(true), transform_state_parent_transform_dirty(true), dirty_animation(false)
->>>>>>> 4f13806c
-{
-	ROCKET_ASSERT(tag == ToLower(tag));
+{
+	RMLUI_ASSERT(tag == ToLower(tag));
 	parent = NULL;
 	focus = NULL;
 	instancer = NULL;
@@ -243,13 +237,13 @@
 
 		// Computed values are just calculated and can safely be used in OnPropertyChange.
 		// However, new properties set during this call will not be available until the next update loop.
-		// Enable ROCKET_DEBUG to get a warning when this happens.
+		// Enable RMLUI_DEBUG to get a warning when this happens.
 		if (dirty_properties.IsAllDirty())
 			OnPropertyChange(StyleSheetSpecification::GetRegisteredProperties());
 		else if(!dirty_properties.Empty())
 			OnPropertyChange(dirty_properties.ToPropertyList());
 
-#ifdef ROCKET_DEBUG
+#ifdef RMLUI_DEBUG
 		if (style->AnyPropertiesDirty())
 			Log::Message(Log::LT_WARNING, "One or more properties were set during OnPropertyChange, these will only be evaluated on the next update call and should be avoided.");
 #endif
@@ -1156,13 +1150,13 @@
 // Gets the document this element belongs to.
 ElementDocument* Element::GetOwnerDocument() const
 {
-#ifdef ROCKET_DEBUG
+#ifdef RMLUI_DEBUG
 	if (parent && !owner_document)
 	{
 		// Since we have a parent but no owner_document, then we must be a 'loose' element -- that is, constructed
 		// outside of a document and not attached to a child of any element in the hierarchy of a document.
 		// This check ensures that we didn't just forget to set the owner document.
-		ROCKET_ASSERT(!parent->GetOwnerDocument());
+		RMLUI_ASSERT(!parent->GetOwnerDocument());
 	}
 #endif
 
@@ -2013,11 +2007,7 @@
 	{
 		// Hopefully we can just delete ourselves.
 		//delete this;
-<<<<<<< HEAD
-		Log::Message(Log::LT_WARNING, "Leak detected: element %s not instanced via Rocket Factory. Unable to release.", GetAddress().c_str());
-=======
-		Log::Message(Log::LT_WARNING, "Leak detected: element %s not instanced via RmlUi Factory. Unable to release.", GetAddress().CString());
->>>>>>> 4f13806c
+		Log::Message(Log::LT_WARNING, "Leak detected: element %s not instanced via RmlUi Factory. Unable to release.", GetAddress().c_str());
 	}
 }
 
