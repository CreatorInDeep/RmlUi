--- conflicted
+++ resolved
@@ -48,11 +48,7 @@
 }
 
 // Returns a handle for positioning and rendering this face at the given size.
-<<<<<<< HEAD
-SharedPtr<Rml::Core::FontFaceHandle> FontFace_FreeType::GetHandle(int size)
-=======
-SharedPtr<Rml::Core::FontFaceHandleDefault> FontFace::GetHandle(const String& _raw_charset, int size)
->>>>>>> ff387849
+SharedPtr<Rml::Core::FontFaceHandleDefault> FontFace_FreeType::GetHandle(int size)
 {
 	auto it = handles.find(size);
 	if (it != handles.end())
@@ -94,11 +90,6 @@
 }
 
 }
-<<<<<<< HEAD
-}
-=======
-}
 }
 
-#endif
->>>>>>> ff387849
+#endif