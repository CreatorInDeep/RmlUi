--- conflicted
+++ resolved
@@ -53,11 +53,7 @@
 	/// Returns a handle for positioning and rendering this face at the given size.
 	/// @param[in] size The size of the desired handle, in points.
 	/// @return The shared font handle.
-<<<<<<< HEAD
-	SharedPtr<Rml::Core::FontFaceHandle> GetHandle(int size) override;
-=======
-	SharedPtr<Rml::Core::FontFaceHandleDefault> GetHandle(const String& charset, int size) override;
->>>>>>> ff387849
+	SharedPtr<Rml::Core::FontFaceHandleDefault> GetHandle(int size) override;
 
 	/// Releases the face's FreeType face structure. This will mean handles for new sizes cannot be constructed,
 	/// but existing ones can still be fetched.
