--- conflicted
+++ resolved
@@ -125,63 +125,5 @@
 }
 
 
-<<<<<<< HEAD
 } // namespace GeometryDatabase
-=======
-
-#ifdef RMLUI_TESTS_ENABLED
-
-static class TestGeometryDatabase {
-private:
-	Vector<Geometry> geometry_list;
-
-	bool list_database_equivalent()
-	{
-		int i = 0;
-		bool result = true;
-		GetDatabase().for_each([this, &i, &result](Geometry* geometry) {
-			result &= (geometry == &geometry_list[i++]);
-		});
-		return result;
-	}
-
-public:
-	TestGeometryDatabase() : geometry_list(10)
-	{
-		bool result = true;
-
-		int i = 0;
-		for (auto& geometry : geometry_list)
-			geometry.GetIndices().push_back(i++);
-
-		result &= list_database_equivalent();
-
-		geometry_list.reserve(2000);
-		result &= list_database_equivalent();
-
-		geometry_list.erase(geometry_list.begin() + 5);
-		result &= list_database_equivalent();
-
-		std::swap(geometry_list.front(), geometry_list.back());
-		geometry_list.pop_back();
-		result &= list_database_equivalent();
-
-		std::swap(geometry_list.front(), geometry_list.back());
-		result &= list_database_equivalent();
-
-		geometry_list.emplace_back();
-		result &= list_database_equivalent();
-
-		geometry_list.clear();
-		result &= list_database_equivalent();
-
-		RMLUI_ASSERT(result);
-	}
-
-} test_geometry_database;
-
-#endif
-
-}
->>>>>>> 67049770
 } // namespace Rml