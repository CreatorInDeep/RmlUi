--- conflicted
+++ resolved
@@ -366,12 +366,8 @@
 			return property->value.Get< float >() * ElementUtilities::GetFontSize(element);
 		case Property::REM:
 			return property->value.Get< float >() * ElementUtilities::GetFontSize(element->GetOwnerDocument());
-<<<<<<< HEAD
-=======
-		else if (property->unit & Property::DP)
+		case Property::DP:
 			return property->value.Get< float >() * ElementUtilities::GetDensityIndependentPixelRatio(element);
-	}
->>>>>>> f9ef5c79
 
 		case Property::RAD:
 			return Math::RadiansToDegrees(property->value.Get< float >());
@@ -411,18 +407,14 @@
 		return 0.0f;
 	}
 
-<<<<<<< HEAD
+	if (property->unit & Property::DP)
+	{
+		return property->value.Get< float >() * ElementUtilities::GetDensityIndependentPixelRatio(element);
+	}
+
 	// The calculated value of the font-size property is inherited, so we need to check if this
 	// is an inherited property. If so, then we return our parent's font size instead.
 	if (name == FONT_SIZE && property->unit & Property::RELATIVE_UNIT)
-=======
-	if (property->unit & Property::DP)
-	{
-		return property->value.Get< float >() * ElementUtilities::GetDensityIndependentPixelRatio(element);
-	}
-
-	if (property->unit & Property::RELATIVE_UNIT)
->>>>>>> f9ef5c79
 	{
 		// If the rem unit is used, the font-size is inherited directly from the document,
 		// otherwise we use the parent's font size.
