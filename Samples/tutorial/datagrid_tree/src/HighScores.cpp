--- conflicted
+++ resolved
@@ -1,185 +1,177 @@
-/*
- * Copyright (c) 2006 - 2008
- * Wandering Monster Studios Limited
- *
- * Any use of this program is governed by the terms of Wandering Monster
- * Studios Limited's Licence Agreement included with this program, a copy
- * of which can be obtained by contacting Wandering Monster Studios
- * Limited at info@wanderingmonster.co.nz.
- *
- */
-
-#include "HighScores.h"
-#include <RmlUi/Core/StringUtilities.h>
-#include <RmlUi/Core/TypeConverter.h>
-#include <RmlUi/Core.h>
-#include <stdio.h>
-
-HighScores* HighScores::instance = NULL;
-
-HighScores::HighScores() : Rml::Controls::DataSource("high_scores")
-{
-	RMLUI_ASSERT(instance == NULL);
-	instance = this;
-
-	for (int i = 0; i < NUM_SCORES; i++)
-	{
-		scores[i].score = -1;
-	}
-
-	LoadScores();
-}
-
-HighScores::~HighScores()
-{
-	RMLUI_ASSERT(instance == this);
-	instance = NULL;
-}
-
-void HighScores::Initialise()
-{
-	new HighScores();
-}
-
-void HighScores::Shutdown()
-{
-	delete instance;
-}
-
-void HighScores::GetRow(Rml::Core::StringList& row, const Rml::Core::String& table, int row_index, const Rml::Core::StringList& columns)
-{
-	if (table == "scores")
-	{
-		for (size_t i = 0; i < columns.size(); i++)
-		{
-			if (columns[i] == "name")
-			{
-				row.push_back(scores[row_index].name);
-			}
-			else if (columns[i] == "score")
-			{
-<<<<<<< HEAD
-				row.push_back(Rocket::Core::CreateString(32, "%d", scores[row_index].score));
-=======
-				row.push_back(Rml::Core::String(32, "%d", scores[row_index].score));
->>>>>>> 4f13806c
-			}
-			else if (columns[i] == "colour")
-			{
-				Rml::Core::String colour_string;
-				Rml::Core::TypeConverter< Rml::Core::Colourb, Rml::Core::String >::Convert(scores[row_index].colour, colour_string);
-				row.push_back(colour_string);
-			}
-			else if (columns[i] == "wave")
-			{
-<<<<<<< HEAD
-				row.push_back(Rocket::Core::CreateString(8, "%d", scores[row_index].wave));
-=======
-				row.push_back(Rml::Core::String(8, "%d", scores[row_index].wave));
->>>>>>> 4f13806c
-			}
-		}
-	}
-}
-
-int HighScores::GetNumRows(const Rml::Core::String& table)
-{
-	if (table == "scores")
-	{
-		for (int i = 0; i < NUM_SCORES; i++)
-		{
-			if (scores[i].score == -1)
-			{
-				return i;
-			}
-		}
-
-		return NUM_SCORES;
-	}
-
-	return 0;
-}
-
-void HighScores::SubmitScore(const Rml::Core::String& name, const Rml::Core::Colourb& colour, int wave, int score, int alien_kills[])
-{
-	for (size_t i = 0; i < NUM_SCORES; i++)
-	{
-		if (score > scores[i].score)
-		{
-			// Push down all the other scores.
-			for (size_t j = NUM_SCORES - 1; j > i; j--)
-			{
-				scores[j] = scores[j - 1];
-			}
-
-			// Insert our new score.
-			scores[i].name = name;
-			scores[i].colour = colour;
-			scores[i].wave = wave;
-			scores[i].score = score;
-
-			for (int j = 0; j < NUM_ALIEN_TYPES; j++)
-			{
-				scores[i].alien_kills[j] = alien_kills[j];
-			}
-
-			NotifyRowAdd("scores", (int)i, 1);
-
-			return;
-		}
-	}
-}
-
-void HighScores::LoadScores()
-{
-	// Open and read the high score file.
-	Rml::Core::FileInterface* file_interface = Rml::Core::GetFileInterface();
-	Rml::Core::FileHandle scores_file = file_interface->Open("tutorial/datagrid_tree/data/high_score.txt");
-	
-	if (scores_file)
-	{
-		file_interface->Seek(scores_file, 0, SEEK_END);
-		size_t scores_length = file_interface->Tell(scores_file);
-		file_interface->Seek(scores_file, 0, SEEK_SET);
-
-		if (scores_length > 0)
-		{
-			char* buffer = new char[scores_length + 1];
-			file_interface->Read(buffer, scores_length, scores_file);
-			file_interface->Close(scores_file);
-			buffer[scores_length] = 0;
-
-			Rml::Core::StringList score_lines;
-			Rml::Core::StringUtilities::ExpandString(score_lines, buffer, '\n');
-			delete[] buffer;
-
-			for (size_t i = 0; i < score_lines.size(); i++)
-			{
-				Rml::Core::StringList score_parts;
-				Rml::Core::StringUtilities::ExpandString(score_parts, score_lines[i], '\t');
-				if (score_parts.size() == 4 + NUM_ALIEN_TYPES)
-				{
-					Rml::Core::Colourb colour;
-					int wave;
-					int score;
-					int alien_kills[NUM_ALIEN_TYPES];
-
-					if (Rml::Core::TypeConverter< Rml::Core::String , Rml::Core::Colourb >::Convert(score_parts[1], colour) &&
-						Rml::Core::TypeConverter< Rml::Core::String, int >::Convert(score_parts[2], wave) &&
-						Rml::Core::TypeConverter< Rml::Core::String, int >::Convert(score_parts[3], score))
-					{
-						for (int j = 0; j < NUM_ALIEN_TYPES; j++)
-						{
-							if (!Rml::Core::TypeConverter< Rml::Core::String, int >::Convert(score_parts[4 + j], alien_kills[j]))
-							{
-								break;
-							}
-						}
-
-						SubmitScore(score_parts[0], colour, wave, score, alien_kills);
-					}
-				}
-			}
-		}
-	}
-}
+/*
+ * Copyright (c) 2006 - 2008
+ * Wandering Monster Studios Limited
+ *
+ * Any use of this program is governed by the terms of Wandering Monster
+ * Studios Limited's Licence Agreement included with this program, a copy
+ * of which can be obtained by contacting Wandering Monster Studios
+ * Limited at info@wanderingmonster.co.nz.
+ *
+ */
+
+#include "HighScores.h"
+#include <RmlUi/Core/StringUtilities.h>
+#include <RmlUi/Core/TypeConverter.h>
+#include <RmlUi/Core.h>
+#include <stdio.h>
+
+HighScores* HighScores::instance = NULL;
+
+HighScores::HighScores() : Rml::Controls::DataSource("high_scores")
+{
+	RMLUI_ASSERT(instance == NULL);
+	instance = this;
+
+	for (int i = 0; i < NUM_SCORES; i++)
+	{
+		scores[i].score = -1;
+	}
+
+	LoadScores();
+}
+
+HighScores::~HighScores()
+{
+	RMLUI_ASSERT(instance == this);
+	instance = NULL;
+}
+
+void HighScores::Initialise()
+{
+	new HighScores();
+}
+
+void HighScores::Shutdown()
+{
+	delete instance;
+}
+
+void HighScores::GetRow(Rml::Core::StringList& row, const Rml::Core::String& table, int row_index, const Rml::Core::StringList& columns)
+{
+	if (table == "scores")
+	{
+		for (size_t i = 0; i < columns.size(); i++)
+		{
+			if (columns[i] == "name")
+			{
+				row.push_back(scores[row_index].name);
+			}
+			else if (columns[i] == "score")
+			{
+				row.push_back(Rml::Core::CreateString(32, "%d", scores[row_index].score));
+			}
+			else if (columns[i] == "colour")
+			{
+				Rml::Core::String colour_string;
+				Rml::Core::TypeConverter< Rml::Core::Colourb, Rml::Core::String >::Convert(scores[row_index].colour, colour_string);
+				row.push_back(colour_string);
+			}
+			else if (columns[i] == "wave")
+			{
+				row.push_back(Rml::Core::CreateString(8, "%d", scores[row_index].wave));
+			}
+		}
+	}
+}
+
+int HighScores::GetNumRows(const Rml::Core::String& table)
+{
+	if (table == "scores")
+	{
+		for (int i = 0; i < NUM_SCORES; i++)
+		{
+			if (scores[i].score == -1)
+			{
+				return i;
+			}
+		}
+
+		return NUM_SCORES;
+	}
+
+	return 0;
+}
+
+void HighScores::SubmitScore(const Rml::Core::String& name, const Rml::Core::Colourb& colour, int wave, int score, int alien_kills[])
+{
+	for (size_t i = 0; i < NUM_SCORES; i++)
+	{
+		if (score > scores[i].score)
+		{
+			// Push down all the other scores.
+			for (size_t j = NUM_SCORES - 1; j > i; j--)
+			{
+				scores[j] = scores[j - 1];
+			}
+
+			// Insert our new score.
+			scores[i].name = name;
+			scores[i].colour = colour;
+			scores[i].wave = wave;
+			scores[i].score = score;
+
+			for (int j = 0; j < NUM_ALIEN_TYPES; j++)
+			{
+				scores[i].alien_kills[j] = alien_kills[j];
+			}
+
+			NotifyRowAdd("scores", (int)i, 1);
+
+			return;
+		}
+	}
+}
+
+void HighScores::LoadScores()
+{
+	// Open and read the high score file.
+	Rml::Core::FileInterface* file_interface = Rml::Core::GetFileInterface();
+	Rml::Core::FileHandle scores_file = file_interface->Open("tutorial/datagrid_tree/data/high_score.txt");
+	
+	if (scores_file)
+	{
+		file_interface->Seek(scores_file, 0, SEEK_END);
+		size_t scores_length = file_interface->Tell(scores_file);
+		file_interface->Seek(scores_file, 0, SEEK_SET);
+
+		if (scores_length > 0)
+		{
+			char* buffer = new char[scores_length + 1];
+			file_interface->Read(buffer, scores_length, scores_file);
+			file_interface->Close(scores_file);
+			buffer[scores_length] = 0;
+
+			Rml::Core::StringList score_lines;
+			Rml::Core::StringUtilities::ExpandString(score_lines, buffer, '\n');
+			delete[] buffer;
+
+			for (size_t i = 0; i < score_lines.size(); i++)
+			{
+				Rml::Core::StringList score_parts;
+				Rml::Core::StringUtilities::ExpandString(score_parts, score_lines[i], '\t');
+				if (score_parts.size() == 4 + NUM_ALIEN_TYPES)
+				{
+					Rml::Core::Colourb colour;
+					int wave;
+					int score;
+					int alien_kills[NUM_ALIEN_TYPES];
+
+					if (Rml::Core::TypeConverter< Rml::Core::String , Rml::Core::Colourb >::Convert(score_parts[1], colour) &&
+						Rml::Core::TypeConverter< Rml::Core::String, int >::Convert(score_parts[2], wave) &&
+						Rml::Core::TypeConverter< Rml::Core::String, int >::Convert(score_parts[3], score))
+					{
+						for (int j = 0; j < NUM_ALIEN_TYPES; j++)
+						{
+							if (!Rml::Core::TypeConverter< Rml::Core::String, int >::Convert(score_parts[4 + j], alien_kills[j]))
+							{
+								break;
+							}
+						}
+
+						SubmitScore(score_parts[0], colour, wave, score, alien_kills);
+					}
+				}
+			}
+		}
+	}
+}